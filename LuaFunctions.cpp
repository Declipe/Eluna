/*
* Copyright (C) 2010 - 2023 Eluna Lua Engine <https://elunaluaengine.github.io/>
* This program is free software licensed under GPL version 3
* Please see the included DOCS/LICENSE.md for more information
*/

extern "C"
{
#include "lua.h"
};

// Eluna
#include "LuaEngine.h"
#include "ElunaEventMgr.h"
#include "ElunaIncludes.h"
#include "ElunaTemplate.h"
#include "ElunaUtility.h"

// Method includes
#include "GlobalMethods.h"
#include "ObjectMethods.h"
#include "WorldObjectMethods.h"
#include "UnitMethods.h"
#include "PlayerMethods.h"
#include "CreatureMethods.h"
#include "GroupMethods.h"
#include "GuildMethods.h"
#include "GameObjectMethods.h"
#include "ElunaQueryMethods.h"
#include "AuraMethods.h"
#include "ItemMethods.h"
#include "WorldPacketMethods.h"
#include "SpellMethods.h"
#include "QuestMethods.h"
#include "MapMethods.h"
#include "CorpseMethods.h"
#include "VehicleMethods.h"
#include "BattleGroundMethods.h"

<<<<<<< HEAD
ElunaGlobal::ElunaRegister GlobalMethods[] =
{
    // Hooks
    { "RegisterPacketEvent", &LuaGlobalFunctions::RegisterPacketEvent },
    { "RegisterServerEvent", &LuaGlobalFunctions::RegisterServerEvent },
    { "RegisterPlayerEvent", &LuaGlobalFunctions::RegisterPlayerEvent },
    { "RegisterGuildEvent", &LuaGlobalFunctions::RegisterGuildEvent },
    { "RegisterGroupEvent", &LuaGlobalFunctions::RegisterGroupEvent },
    { "RegisterCreatureEvent", &LuaGlobalFunctions::RegisterCreatureEvent },
    { "RegisterUniqueCreatureEvent", &LuaGlobalFunctions::RegisterUniqueCreatureEvent },
    { "RegisterCreatureGossipEvent", &LuaGlobalFunctions::RegisterCreatureGossipEvent },
    { "RegisterGameObjectEvent", &LuaGlobalFunctions::RegisterGameObjectEvent },
    { "RegisterGameObjectGossipEvent", &LuaGlobalFunctions::RegisterGameObjectGossipEvent },
    { "RegisterItemEvent", &LuaGlobalFunctions::RegisterItemEvent },
    { "RegisterItemGossipEvent", &LuaGlobalFunctions::RegisterItemGossipEvent },
    { "RegisterPlayerGossipEvent", &LuaGlobalFunctions::RegisterPlayerGossipEvent },
    { "RegisterBGEvent", &LuaGlobalFunctions::RegisterBGEvent },
    { "RegisterMapEvent", &LuaGlobalFunctions::RegisterMapEvent },
    { "RegisterInstanceEvent", &LuaGlobalFunctions::RegisterInstanceEvent },

    { "ClearBattleGroundEvents", &LuaGlobalFunctions::ClearBattleGroundEvents },
    { "ClearCreatureEvents", &LuaGlobalFunctions::ClearCreatureEvents },
    { "ClearUniqueCreatureEvents", &LuaGlobalFunctions::ClearUniqueCreatureEvents },
    { "ClearCreatureGossipEvents", &LuaGlobalFunctions::ClearCreatureGossipEvents },
    { "ClearGameObjectEvents", &LuaGlobalFunctions::ClearGameObjectEvents },
    { "ClearGameObjectGossipEvents", &LuaGlobalFunctions::ClearGameObjectGossipEvents },
    { "ClearGroupEvents", &LuaGlobalFunctions::ClearGroupEvents },
    { "ClearGuildEvents", &LuaGlobalFunctions::ClearGuildEvents },
    { "ClearItemEvents", &LuaGlobalFunctions::ClearItemEvents },
    { "ClearItemGossipEvents", &LuaGlobalFunctions::ClearItemGossipEvents },
    { "ClearPacketEvents", &LuaGlobalFunctions::ClearPacketEvents },
    { "ClearPlayerEvents", &LuaGlobalFunctions::ClearPlayerEvents },
    { "ClearPlayerGossipEvents", &LuaGlobalFunctions::ClearPlayerGossipEvents },
    { "ClearServerEvents", &LuaGlobalFunctions::ClearServerEvents },
    { "ClearMapEvents", &LuaGlobalFunctions::ClearMapEvents },
    { "ClearInstanceEvents", &LuaGlobalFunctions::ClearInstanceEvents },

    // Getters
    { "GetLuaEngine", &LuaGlobalFunctions::GetLuaEngine },
    { "GetCoreName", &LuaGlobalFunctions::GetCoreName },
    { "GetRealmID", &LuaGlobalFunctions::GetRealmID },
    { "GetCoreVersion", &LuaGlobalFunctions::GetCoreVersion },
    { "GetCoreExpansion", &LuaGlobalFunctions::GetCoreExpansion },
    { "GetQuest", &LuaGlobalFunctions::GetQuest },
    { "GetPlayerByGUID", &LuaGlobalFunctions::GetPlayerByGUID },
    { "GetPlayerByName", &LuaGlobalFunctions::GetPlayerByName },
    { "GetGameTime", &LuaGlobalFunctions::GetGameTime },
    { "GetPlayersInWorld", &LuaGlobalFunctions::GetPlayersInWorld },
    { "GetGuildByName", &LuaGlobalFunctions::GetGuildByName },
    { "GetGuildByLeaderGUID", &LuaGlobalFunctions::GetGuildByLeaderGUID },
    { "GetPlayerCount", &LuaGlobalFunctions::GetPlayerCount },
    { "GetPlayerGUID", &LuaGlobalFunctions::GetPlayerGUID },
    { "GetItemGUID", &LuaGlobalFunctions::GetItemGUID },
    { "GetObjectGUID", &LuaGlobalFunctions::GetObjectGUID },
    { "GetUnitGUID", &LuaGlobalFunctions::GetUnitGUID },
    { "GetGUIDLow", &LuaGlobalFunctions::GetGUIDLow },
    { "GetGUIDType", &LuaGlobalFunctions::GetGUIDType },
    { "GetGUIDEntry", &LuaGlobalFunctions::GetGUIDEntry },
    { "GetAreaName", &LuaGlobalFunctions::GetAreaName },
    { "bit_not", &LuaGlobalFunctions::bit_not },
    { "bit_xor", &LuaGlobalFunctions::bit_xor },
    { "bit_rshift", &LuaGlobalFunctions::bit_rshift },
    { "bit_lshift", &LuaGlobalFunctions::bit_lshift },
    { "bit_or", &LuaGlobalFunctions::bit_or },
    { "bit_and", &LuaGlobalFunctions::bit_and },
    { "GetItemLink", &LuaGlobalFunctions::GetItemLink },
    { "GetMapById", &LuaGlobalFunctions::GetMapById },
    { "GetCurrTime", &LuaGlobalFunctions::GetCurrTime },
    { "GetTimeDiff", &LuaGlobalFunctions::GetTimeDiff },
    { "PrintInfo", &LuaGlobalFunctions::PrintInfo },
    { "PrintError", &LuaGlobalFunctions::PrintError },
    { "PrintDebug", &LuaGlobalFunctions::PrintDebug },
    { "GetActiveGameEvents", &LuaGlobalFunctions::GetActiveGameEvents },

    // Boolean
    { "IsInventoryPos", &LuaGlobalFunctions::IsInventoryPos },
    { "IsEquipmentPos", &LuaGlobalFunctions::IsEquipmentPos },
    { "IsBankPos", &LuaGlobalFunctions::IsBankPos },
    { "IsBagPos", &LuaGlobalFunctions::IsBagPos },
    { "IsGameEventActive", &LuaGlobalFunctions::IsGameEventActive },

    // Other
    { "ReloadEluna", &LuaGlobalFunctions::ReloadEluna },
    { "RunCommand", &LuaGlobalFunctions::RunCommand },
    { "SendWorldMessage", &LuaGlobalFunctions::SendWorldMessage },
    { "WorldDBQuery", &LuaGlobalFunctions::WorldDBQuery },
    { "WorldDBExecute", &LuaGlobalFunctions::WorldDBExecute },
    { "CharDBQuery", &LuaGlobalFunctions::CharDBQuery },
    { "CharDBExecute", &LuaGlobalFunctions::CharDBExecute },
    { "AuthDBQuery", &LuaGlobalFunctions::AuthDBQuery },
    { "AuthDBExecute", &LuaGlobalFunctions::AuthDBExecute },
    { "CreateLuaEvent", &LuaGlobalFunctions::CreateLuaEvent },
    { "RemoveEventById", &LuaGlobalFunctions::RemoveEventById },
    { "RemoveEvents", &LuaGlobalFunctions::RemoveEvents },
    { "PerformIngameSpawn", &LuaGlobalFunctions::PerformIngameSpawn },
    { "CreatePacket", &LuaGlobalFunctions::CreatePacket },
    { "AddVendorItem", &LuaGlobalFunctions::AddVendorItem },
    { "VendorRemoveItem", &LuaGlobalFunctions::VendorRemoveItem },
    { "VendorRemoveAllItems", &LuaGlobalFunctions::VendorRemoveAllItems },
    { "Kick", &LuaGlobalFunctions::Kick },
    { "Ban", &LuaGlobalFunctions::Ban },
    { "SaveAllPlayers", &LuaGlobalFunctions::SaveAllPlayers },
    { "SendMail", &LuaGlobalFunctions::SendMail },
    { "AddTaxiPath", &LuaGlobalFunctions::AddTaxiPath },
    { "CreateInt64", &LuaGlobalFunctions::CreateLongLong },
    { "CreateUint64", &LuaGlobalFunctions::CreateULongLong },
    { "StartGameEvent", &LuaGlobalFunctions::StartGameEvent },
    { "StopGameEvent", &LuaGlobalFunctions::StopGameEvent },

    { NULL, NULL }
};

ElunaRegister<Object> ObjectMethods[] =
{
    // Getters
    { "GetEntry", &LuaObject::GetEntry },
    { "GetGUID", &LuaObject::GetGUID },
    { "GetGUIDLow", &LuaObject::GetGUIDLow },
    { "GetInt32Value", &LuaObject::GetInt32Value },
    { "GetUInt32Value", &LuaObject::GetUInt32Value },
    { "GetFloatValue", &LuaObject::GetFloatValue },
    { "GetByteValue", &LuaObject::GetByteValue },
    { "GetUInt16Value", &LuaObject::GetUInt16Value },
    { "GetUInt64Value", &LuaObject::GetUInt64Value },
    { "GetScale", &LuaObject::GetScale },
    { "GetTypeId", &LuaObject::GetTypeId },

    // Setters
    { "SetInt32Value", &LuaObject::SetInt32Value },
    { "SetUInt32Value", &LuaObject::SetUInt32Value },
    { "UpdateUInt32Value", &LuaObject::UpdateUInt32Value },
    { "SetFloatValue", &LuaObject::SetFloatValue },
    { "SetByteValue", &LuaObject::SetByteValue },
    { "SetUInt16Value", &LuaObject::SetUInt16Value },
    { "SetInt16Value", &LuaObject::SetInt16Value },
    { "SetUInt64Value", &LuaObject::SetUInt64Value },
    { "SetScale", &LuaObject::SetScale },
    { "SetFlag", &LuaObject::SetFlag },

    // Boolean
    { "IsInWorld", &LuaObject::IsInWorld },
    { "HasFlag", &LuaObject::HasFlag },

    // Other
    { "ToGameObject", &LuaObject::ToGameObject },
    { "ToUnit", &LuaObject::ToUnit },
    { "ToCreature", &LuaObject::ToCreature },
    { "ToPlayer", &LuaObject::ToPlayer },
    { "ToCorpse", &LuaObject::ToCorpse },
    { "RemoveFlag", &LuaObject::RemoveFlag },

    { NULL, NULL }
};

ElunaRegister<WorldObject> WorldObjectMethods[] =
{
    // Getters
    { "GetName", &LuaWorldObject::GetName },
    { "GetMap", &LuaWorldObject::GetMap },
#if (!defined(TBC) && !defined(CLASSIC))
    { "GetPhaseMask", &LuaWorldObject::GetPhaseMask },
    { "SetPhaseMask", &LuaWorldObject::SetPhaseMask },
#endif
    { "GetInstanceId", &LuaWorldObject::GetInstanceId },
    { "GetAreaId", &LuaWorldObject::GetAreaId },
    { "GetZoneId", &LuaWorldObject::GetZoneId },
    { "GetMapId", &LuaWorldObject::GetMapId },
    { "GetX", &LuaWorldObject::GetX },
    { "GetY", &LuaWorldObject::GetY },
    { "GetZ", &LuaWorldObject::GetZ },
    { "GetO", &LuaWorldObject::GetO },
    { "GetLocation", &LuaWorldObject::GetLocation },
    { "GetPlayersInRange", &LuaWorldObject::GetPlayersInRange },
    { "GetCreaturesInRange", &LuaWorldObject::GetCreaturesInRange },
    { "GetGameObjectsInRange", &LuaWorldObject::GetGameObjectsInRange },
    { "GetNearestPlayer", &LuaWorldObject::GetNearestPlayer },
    { "GetNearestGameObject", &LuaWorldObject::GetNearestGameObject },
    { "GetNearestCreature", &LuaWorldObject::GetNearestCreature },
    { "GetNearObject", &LuaWorldObject::GetNearObject },
    { "GetNearObjects", &LuaWorldObject::GetNearObjects },
    { "GetDistance", &LuaWorldObject::GetDistance },
    { "GetExactDistance", &LuaWorldObject::GetExactDistance },
    { "GetDistance2d", &LuaWorldObject::GetDistance2d },
    { "GetExactDistance2d", &LuaWorldObject::GetExactDistance2d },
    { "GetRelativePoint", &LuaWorldObject::GetRelativePoint },
    { "GetAngle", &LuaWorldObject::GetAngle },

    // Boolean
    { "IsWithinLoS", &LuaWorldObject::IsWithinLoS },
    { "IsInMap", &LuaWorldObject::IsInMap },
    { "IsWithinDist3d", &LuaWorldObject::IsWithinDist3d },
    { "IsWithinDist2d", &LuaWorldObject::IsWithinDist2d },
    { "IsWithinDist", &LuaWorldObject::IsWithinDist },
    { "IsWithinDistInMap", &LuaWorldObject::IsWithinDistInMap },
    { "IsInRange", &LuaWorldObject::IsInRange },
    { "IsInRange2d", &LuaWorldObject::IsInRange2d },
    { "IsInRange3d", &LuaWorldObject::IsInRange3d },
    { "IsInFront", &LuaWorldObject::IsInFront },
    { "IsInBack", &LuaWorldObject::IsInBack },

    // Other
    { "SummonGameObject", &LuaWorldObject::SummonGameObject },
    { "SpawnCreature", &LuaWorldObject::SpawnCreature },
    { "SendPacket", &LuaWorldObject::SendPacket },
    { "RegisterEvent", &LuaWorldObject::RegisterEvent },
    { "RemoveEventById", &LuaWorldObject::RemoveEventById },
    { "RemoveEvents", &LuaWorldObject::RemoveEvents },
    { "PlayMusic", &LuaWorldObject::PlayMusic },
    { "PlayDirectSound", &LuaWorldObject::PlayDirectSound },
    { "PlayDistanceSound", &LuaWorldObject::PlayDistanceSound },

    { NULL, NULL }
};

ElunaRegister<Unit> UnitMethods[] =
{
    // Getters
    { "GetLevel", &LuaUnit::GetLevel },
    { "GetHealth", &LuaUnit::GetHealth },
    { "GetDisplayId", &LuaUnit::GetDisplayId },
    { "GetNativeDisplayId", &LuaUnit::GetNativeDisplayId },
    { "GetPower", &LuaUnit::GetPower },
    { "GetMaxPower", &LuaUnit::GetMaxPower },
    { "GetPowerType", &LuaUnit::GetPowerType },
    { "GetMaxHealth", &LuaUnit::GetMaxHealth },
    { "GetHealthPct", &LuaUnit::GetHealthPct },
    { "GetPowerPct", &LuaUnit::GetPowerPct },
    { "GetGender", &LuaUnit::GetGender },
    { "GetRace", &LuaUnit::GetRace },
    { "GetClass", &LuaUnit::GetClass },
    { "GetRaceMask", &LuaUnit::GetRaceMask },
    { "GetClassMask", &LuaUnit::GetClassMask },
    { "GetRaceAsString", &LuaUnit::GetRaceAsString },
    { "GetClassAsString", &LuaUnit::GetClassAsString },
    { "GetAura", &LuaUnit::GetAura },
    { "GetFaction", &LuaUnit::GetFaction },
    { "GetCurrentSpell", &LuaUnit::GetCurrentSpell },
    { "GetCreatureType", &LuaUnit::GetCreatureType },
    { "GetMountId", &LuaUnit::GetMountId },
    { "GetOwner", &LuaUnit::GetOwner },
    { "GetFriendlyUnitsInRange", &LuaUnit::GetFriendlyUnitsInRange },
    { "GetUnfriendlyUnitsInRange", &LuaUnit::GetUnfriendlyUnitsInRange },
    { "GetOwnerGUID", &LuaUnit::GetOwnerGUID },
    { "GetCreatorGUID", &LuaUnit::GetCreatorGUID },
    { "GetMinionGUID", &LuaUnit::GetPetGUID },
    { "GetCharmerGUID", &LuaUnit::GetCharmerGUID },
    { "GetCharmGUID", &LuaUnit::GetCharmGUID },
    { "GetPetGUID", &LuaUnit::GetPetGUID },
#if (!defined(TBC) && !defined(CLASSIC))
    { "GetCritterGUID", &LuaUnit::GetCritterGUID },
#endif
    { "GetControllerGUID", &LuaUnit::GetControllerGUID },
    { "GetControllerGUIDS", &LuaUnit::GetControllerGUIDS },
    { "GetStandState", &LuaUnit::GetStandState },
    { "GetVictim", &LuaUnit::GetVictim },
    { "GetSpeed", &LuaUnit::GetSpeed },
    { "GetStat", &LuaUnit::GetStat },
    { "GetBaseSpellPower", &LuaUnit::GetBaseSpellPower },
#if (!defined(TBC) && !defined(CLASSIC))
    { "GetVehicleKit", &LuaUnit::GetVehicleKit },
    // {"GetVehicle", &LuaUnit::GetVehicle},                           // :GetVehicle() - UNDOCUMENTED - Gets the Vehicle kit of the vehicle the unit is on
#endif
    { "GetMovementType", &LuaUnit::GetMovementType },

    // Setters
    { "SetFaction", &LuaUnit::SetFaction },
    { "SetLevel", &LuaUnit::SetLevel },
    { "SetHealth", &LuaUnit::SetHealth },
    { "SetMaxHealth", &LuaUnit::SetMaxHealth },
    { "SetPower", &LuaUnit::SetPower },
    { "SetMaxPower", &LuaUnit::SetMaxPower },
    { "SetPowerType", &LuaUnit::SetPowerType },
    { "SetDisplayId", &LuaUnit::SetDisplayId },
    { "SetNativeDisplayId", &LuaUnit::SetNativeDisplayId },
    { "SetFacing", &LuaUnit::SetFacing },
    { "SetFacingToObject", &LuaUnit::SetFacingToObject },
    { "SetSpeed", &LuaUnit::SetSpeed },
    // {"SetStunned", &LuaUnit::SetStunned},                           // :SetStunned([enable]) - UNDOCUMENTED - Stuns or removes stun
    {"SetRooted", &LuaUnit::SetRooted},
    {"SetConfused", &LuaUnit::SetConfused},
    {"SetFeared", &LuaUnit::SetFeared},
    { "SetPvP", &LuaUnit::SetPvP },
#if (!defined(TBC) && !defined(CLASSIC))
    { "SetFFA", &LuaUnit::SetFFA },
    { "SetSanctuary", &LuaUnit::SetSanctuary },
#endif
    // {"SetCanFly", &LuaUnit::SetCanFly},                             // :SetCanFly(apply) - UNDOCUMENTED
    // {"SetVisible", &LuaUnit::SetVisible},                           // :SetVisible(x) - UNDOCUMENTED
    { "SetOwnerGUID", &LuaUnit::SetOwnerGUID },
    { "SetName", &LuaUnit::SetName },
    { "SetSheath", &LuaUnit::SetSheath },
    { "SetCreatorGUID", &LuaUnit::SetCreatorGUID },
    { "SetMinionGUID", &LuaUnit::SetPetGUID },
    { "SetPetGUID", &LuaUnit::SetPetGUID },
#if (!defined(TBC) && !defined(CLASSIC))
    { "SetCritterGUID", &LuaUnit::SetCritterGUID },
#endif
    { "SetWaterWalk", &LuaUnit::SetWaterWalk },
    { "SetStandState", &LuaUnit::SetStandState },
    { "SetInCombatWith", &LuaUnit::SetInCombatWith },
    { "ModifyPower", &LuaUnit::ModifyPower },

    // Boolean
    { "IsAlive", &LuaUnit::IsAlive },
    { "IsDead", &LuaUnit::IsDead },
    { "IsDying", &LuaUnit::IsDying },
    { "IsPvPFlagged", &LuaUnit::IsPvPFlagged },
    { "IsInCombat", &LuaUnit::IsInCombat },
    { "IsBanker", &LuaUnit::IsBanker },
    { "IsBattleMaster", &LuaUnit::IsBattleMaster },
    { "IsCharmed", &LuaUnit::IsCharmed },
    { "IsArmorer", &LuaUnit::IsArmorer },
    { "IsAttackingPlayer", &LuaUnit::IsAttackingPlayer },
    { "IsInWater", &LuaUnit::IsInWater },
    { "IsUnderWater", &LuaUnit::IsUnderWater },
    { "IsAuctioneer", &LuaUnit::IsAuctioneer },
    { "IsGuildMaster", &LuaUnit::IsGuildMaster },
    { "IsInnkeeper", &LuaUnit::IsInnkeeper },
    { "IsTrainer", &LuaUnit::IsTrainer },
    { "IsGossip", &LuaUnit::IsGossip },
    { "IsTaxi", &LuaUnit::IsTaxi },
    { "IsSpiritHealer", &LuaUnit::IsSpiritHealer },
    { "IsSpiritGuide", &LuaUnit::IsSpiritGuide },
    { "IsTabardDesigner", &LuaUnit::IsTabardDesigner },
    { "IsServiceProvider", &LuaUnit::IsServiceProvider },
    { "IsSpiritService", &LuaUnit::IsSpiritService },
    { "HealthBelowPct", &LuaUnit::HealthBelowPct },
    { "HealthAbovePct", &LuaUnit::HealthAbovePct },
    { "IsMounted", &LuaUnit::IsMounted },
    { "AttackStop", &LuaUnit::AttackStop },
    { "Attack", &LuaUnit::Attack },
    // {"IsVisible", &LuaUnit::IsVisible},                              // :IsVisible() - UNDOCUMENTED
    // {"IsMoving", &LuaUnit::IsMoving},                                // :IsMoving() - UNDOCUMENTED
    // {"IsFlying", &LuaUnit::IsFlying},                                // :IsFlying() - UNDOCUMENTED
    { "IsStopped", &LuaUnit::IsStopped },
    { "HasUnitState", &LuaUnit::HasUnitState },
    { "IsQuestGiver", &LuaUnit::IsQuestGiver },
    { "IsInAccessiblePlaceFor", &LuaUnit::IsInAccessiblePlaceFor },
    { "IsVendor", &LuaUnit::IsVendor },
    { "IsRooted", &LuaUnit::IsRooted },
    { "IsFullHealth", &LuaUnit::IsFullHealth },
    { "HasAura", &LuaUnit::HasAura },
    { "IsCasting", &LuaUnit::IsCasting },
    { "IsStandState", &LuaUnit::IsStandState },
#ifndef CLASSIC
    { "IsOnVehicle", &LuaUnit::IsOnVehicle },
#endif

    // Other
    { "AddAura", &LuaUnit::AddAura },
    { "RemoveAura", &LuaUnit::RemoveAura },
    { "RemoveAllAuras", &LuaUnit::RemoveAllAuras },
#if !defined(CLASSIC)
    { "RemoveArenaAuras", &LuaUnit::RemoveArenaAuras },
#endif
    { "ClearInCombat", &LuaUnit::ClearInCombat },
    { "DeMorph", &LuaUnit::DeMorph },
    { "SendUnitWhisper", &LuaUnit::SendUnitWhisper },
    { "SendUnitEmote", &LuaUnit::SendUnitEmote },
    { "SendUnitSay", &LuaUnit::SendUnitSay },
    { "SendUnitYell", &LuaUnit::SendUnitYell },
    { "CastSpell", &LuaUnit::CastSpell },
    { "CastCustomSpell", &LuaUnit::CastCustomSpell },
    { "CastSpellAoF", &LuaUnit::CastSpellAoF },
    { "Kill", &LuaUnit::Kill },
    { "StopSpellCast", &LuaUnit::StopSpellCast },
    { "InterruptSpell", &LuaUnit::InterruptSpell },
    { "SendChatMessageToPlayer", &LuaUnit::SendChatMessageToPlayer },
    { "PerformEmote", &LuaUnit::PerformEmote },
    { "EmoteState", &LuaUnit::EmoteState },
    { "CountPctFromCurHealth", &LuaUnit::CountPctFromCurHealth },
    { "CountPctFromMaxHealth", &LuaUnit::CountPctFromMaxHealth },
    { "Dismount", &LuaUnit::Dismount },
    { "Mount", &LuaUnit::Mount },
    // {"RestoreDisplayId", &LuaUnit::RestoreDisplayId},                // :RestoreDisplayId() - UNDOCUMENTED
    // {"RestoreFaction", &LuaUnit::RestoreFaction},                    // :RestoreFaction() - UNDOCUMENTED
    // {"RemoveBindSightAuras", &LuaUnit::RemoveBindSightAuras},        // :RemoveBindSightAuras() - UNDOCUMENTED
    // {"RemoveCharmAuras", &LuaUnit::RemoveCharmAuras},                // :RemoveCharmAuras() - UNDOCUMENTED
    { "ClearThreatList", &LuaUnit::ClearThreatList },
    { "ClearUnitState", &LuaUnit::ClearUnitState },
    { "AddUnitState", &LuaUnit::AddUnitState },
    // {"DisableMelee", &LuaUnit::DisableMelee},                        // :DisableMelee([disable]) - UNDOCUMENTED - if true, enables
    // {"SummonGuardian", &LuaUnit::SummonGuardian},                    // :SummonGuardian(entry, x, y, z, o[, duration]) - UNDOCUMENTED - summons a guardian to location. Scales with summoner, is friendly to him and guards him.
    { "NearTeleport", &LuaUnit::NearTeleport },
    { "MoveIdle", &LuaUnit::MoveIdle },
    { "MoveRandom", &LuaUnit::MoveRandom },
    { "MoveHome", &LuaUnit::MoveHome },
    { "MoveFollow", &LuaUnit::MoveFollow },
    { "MoveChase", &LuaUnit::MoveChase },
    { "MoveConfused", &LuaUnit::MoveConfused },
    { "MoveFleeing", &LuaUnit::MoveFleeing },
    { "MoveTo", &LuaUnit::MoveTo },
#if (!defined(TBC) && !defined(CLASSIC))
    { "MoveJump", &LuaUnit::MoveJump },
#endif
    { "MoveStop", &LuaUnit::MoveStop },
    { "MoveExpire", &LuaUnit::MoveExpire },
    { "MoveClear", &LuaUnit::MoveClear },
    { "DealDamage", &LuaUnit::DealDamage },
    { "DealHeal", &LuaUnit::DealHeal },
    { "AddThreat", &LuaUnit::AddThreat },

    { NULL, NULL }
};

ElunaRegister<Player> PlayerMethods[] =
{
    // Getters
    { "GetSelection", &LuaPlayer::GetSelection },
    { "GetGMRank", &LuaPlayer::GetGMRank },
    { "GetGuildId", &LuaPlayer::GetGuildId },
    { "GetCoinage", &LuaPlayer::GetCoinage },
    { "GetTeam", &LuaPlayer::GetTeam },
    { "GetItemCount", &LuaPlayer::GetItemCount },
    { "GetGroup", &LuaPlayer::GetGroup },
    { "GetGuild", &LuaPlayer::GetGuild },
    { "GetAccountId", &LuaPlayer::GetAccountId },
    { "GetAccountName", &LuaPlayer::GetAccountName },
#if defined (TBC) || defined (WOTLK)
    { "GetArenaPoints", &LuaPlayer::GetArenaPoints },
    { "GetHonorPoints", &LuaPlayer::GetHonorPoints },
#endif
    { "GetLifetimeKills", &LuaPlayer::GetLifetimeKills },
    { "GetPlayerIP", &LuaPlayer::GetPlayerIP },
    { "GetLevelPlayedTime", &LuaPlayer::GetLevelPlayedTime },
    { "GetTotalPlayedTime", &LuaPlayer::GetTotalPlayedTime },
    { "GetItemByPos", &LuaPlayer::GetItemByPos },
    { "GetItemByEntry", &LuaPlayer::GetItemByEntry },
    { "GetItemByGUID", &LuaPlayer::GetItemByGUID },
    { "GetMailItem", &LuaPlayer::GetMailItem },
    { "GetReputation", &LuaPlayer::GetReputation },
    { "GetEquippedItemBySlot", &LuaPlayer::GetEquippedItemBySlot },
    { "GetQuestLevel", &LuaPlayer::GetQuestLevel },
    { "GetChatTag", &LuaPlayer::GetChatTag },
    { "GetRestBonus", &LuaPlayer::GetRestBonus },
#ifdef WOTLK
    { "GetPhaseMaskForSpawn", &LuaPlayer::GetPhaseMaskForSpawn },
#endif
    { "GetReqKillOrCastCurrentCount", &LuaPlayer::GetReqKillOrCastCurrentCount },
    { "GetQuestStatus", &LuaPlayer::GetQuestStatus },
    { "GetInGameTime", &LuaPlayer::GetInGameTime },
    { "GetComboPoints", &LuaPlayer::GetComboPoints },
    { "GetComboTarget", &LuaPlayer::GetComboTarget },
    { "GetGuildName", &LuaPlayer::GetGuildName },
    { "GetFreeTalentPoints", &LuaPlayer::GetFreeTalentPoints },
#if (!defined(TBC) && !defined(CLASSIC))
    { "GetActiveSpec", &LuaPlayer::GetActiveSpec },
    { "GetSpecsCount", &LuaPlayer::GetSpecsCount },
#endif
    { "GetSpellCooldownDelay", &LuaPlayer::GetSpellCooldownDelay },
    { "GetGuildRank", &LuaPlayer::GetGuildRank },
    { "GetDifficulty", &LuaPlayer::GetDifficulty },
    { "GetHealthBonusFromStamina", &LuaPlayer::GetHealthBonusFromStamina },
    { "GetManaBonusFromIntellect", &LuaPlayer::GetManaBonusFromIntellect },
    { "GetMaxSkillValue", &LuaPlayer::GetMaxSkillValue },
    { "GetPureMaxSkillValue", &LuaPlayer::GetPureMaxSkillValue },
    { "GetSkillValue", &LuaPlayer::GetSkillValue },
    { "GetBaseSkillValue", &LuaPlayer::GetBaseSkillValue },
    { "GetPureSkillValue", &LuaPlayer::GetPureSkillValue },
    { "GetSkillPermBonusValue", &LuaPlayer::GetSkillPermBonusValue },
    { "GetSkillTempBonusValue", &LuaPlayer::GetSkillTempBonusValue },
    { "GetReputationRank", &LuaPlayer::GetReputationRank },
    { "GetDrunkValue", &LuaPlayer::GetDrunkValue },
    { "GetBattlegroundId", &LuaPlayer::GetBattlegroundId },
    { "GetBattlegroundTypeId", &LuaPlayer::GetBattlegroundTypeId },
    { "GetXPRestBonus", &LuaPlayer::GetXPRestBonus },
    { "GetGroupInvite", &LuaPlayer::GetGroupInvite },
    { "GetSubGroup", &LuaPlayer::GetSubGroup },
    { "GetNextRandomRaidMember", &LuaPlayer::GetNextRandomRaidMember },
    { "GetOriginalGroup", &LuaPlayer::GetOriginalGroup },
    { "GetOriginalSubGroup", &LuaPlayer::GetOriginalSubGroup },
#if defined(TRINITY) || AZEROTHCORE
    { "GetChampioningFaction", &LuaPlayer::GetChampioningFaction },
#endif
    { "GetLatency", &LuaPlayer::GetLatency },
    // {"GetRecruiterId", &LuaPlayer::GetRecruiterId},                            // :GetRecruiterId() - UNDOCUMENTED - Returns player's recruiter's ID
    { "GetDbLocaleIndex", &LuaPlayer::GetDbLocaleIndex },
    { "GetDbcLocale", &LuaPlayer::GetDbcLocale },
    { "GetCorpse", &LuaPlayer::GetCorpse },
    { "GetGossipTextId", &LuaPlayer::GetGossipTextId },
    { "GetQuestRewardStatus", &LuaPlayer::GetQuestRewardStatus },
#if defined(CLASSIC) || defined(TBC) || defined(WOTLK)
    { "GetShieldBlockValue", &LuaPlayer::GetShieldBlockValue },
#endif
#ifdef CLASSIC
    { "GetHonorStoredKills", &LuaPlayer::GetHonorStoredKills },
    { "GetRankPoints", &LuaPlayer::GetRankPoints },
    { "GetHonorLastWeekStandingPos", &LuaPlayer::GetHonorLastWeekStandingPos },
#endif

    // Setters
    { "AdvanceSkillsToMax", &LuaPlayer::AdvanceSkillsToMax },
    { "AdvanceSkill", &LuaPlayer::AdvanceSkill },
    { "AdvanceAllSkills", &LuaPlayer::AdvanceAllSkills },
    { "AddLifetimeKills", &LuaPlayer::AddLifetimeKills },
    { "SetCoinage", &LuaPlayer::SetCoinage },
#ifndef CLASSIC
    { "SetKnownTitle", &LuaPlayer::SetKnownTitle },
    { "UnsetKnownTitle", &LuaPlayer::UnsetKnownTitle },
#endif
    { "SetBindPoint", &LuaPlayer::SetBindPoint },
#if defined(TBC) || defined(WOTLK)
    { "SetArenaPoints", &LuaPlayer::SetArenaPoints },
    { "SetHonorPoints", &LuaPlayer::SetHonorPoints },
#endif
#ifdef CLASSIC
    { "SetHonorStoredKills", &LuaPlayer::SetHonorStoredKills },
    { "SetRankPoints", &LuaPlayer::SetRankPoints },
    { "SetHonorLastWeekStandingPos", &LuaPlayer::SetHonorLastWeekStandingPos },
#endif
    { "SetLifetimeKills", &LuaPlayer::SetLifetimeKills },
    { "SetGameMaster", &LuaPlayer::SetGameMaster },
    { "SetGMChat", &LuaPlayer::SetGMChat },
    { "SetTaxiCheat", &LuaPlayer::SetTaxiCheat },
    { "SetGMVisible", &LuaPlayer::SetGMVisible },
    { "SetPvPDeath", &LuaPlayer::SetPvPDeath },
    { "SetAcceptWhispers", &LuaPlayer::SetAcceptWhispers },
    { "SetRestBonus", &LuaPlayer::SetRestBonus },
    { "SetQuestStatus", &LuaPlayer::SetQuestStatus },
    { "SetReputation", &LuaPlayer::SetReputation },
    { "SetFreeTalentPoints", &LuaPlayer::SetFreeTalentPoints },
    { "SetGuildRank", &LuaPlayer::SetGuildRank },
    // {"SetMovement", &LuaPlayer::SetMovement},                  // :SetMovement(type) - UNDOCUMENTED - Sets player's movement type
    { "SetSkill", &LuaPlayer::SetSkill },
    { "SetFactionForRace", &LuaPlayer::SetFactionForRace },
    { "SetDrunkValue", &LuaPlayer::SetDrunkValue },
    { "SetAtLoginFlag", &LuaPlayer::SetAtLoginFlag },
    { "SetPlayerLock", &LuaPlayer::SetPlayerLock },
    { "SetGender", &LuaPlayer::SetGender },
    { "SetSheath", &LuaPlayer::SetSheath },
#if !defined TRINITY && !AZEROTHCORE
    { "SetFFA", &LuaPlayer::SetFFA },
#endif

    // Boolean
    { "IsInGroup", &LuaPlayer::IsInGroup },
    { "IsInGuild", &LuaPlayer::IsInGuild },
    { "IsGM", &LuaPlayer::IsGM },
    { "IsImmuneToDamage", &LuaPlayer::IsImmuneToDamage },
    { "IsAlliance", &LuaPlayer::IsAlliance },
    { "IsHorde", &LuaPlayer::IsHorde },
#ifndef CLASSIC
    { "HasTitle", &LuaPlayer::HasTitle },
#endif
    { "HasItem", &LuaPlayer::HasItem },
    { "Teleport", &LuaPlayer::Teleport },
    { "AddItem", &LuaPlayer::AddItem },
#ifndef CLASSIC
    { "IsInArenaTeam", &LuaPlayer::IsInArenaTeam },
#endif
    { "CanCompleteQuest", &LuaPlayer::CanCompleteQuest },
    { "CanEquipItem", &LuaPlayer::CanEquipItem },
    { "IsFalling", &LuaPlayer::IsFalling },
    { "ToggleAFK", &LuaPlayer::ToggleAFK },
    { "ToggleDND", &LuaPlayer::ToggleDND },
    { "IsAFK", &LuaPlayer::IsAFK },
    { "IsDND", &LuaPlayer::IsDND },
    { "IsAcceptingWhispers", &LuaPlayer::IsAcceptingWhispers },
    { "IsGMChat", &LuaPlayer::IsGMChat },
    { "IsTaxiCheater", &LuaPlayer::IsTaxiCheater },
    { "IsGMVisible", &LuaPlayer::IsGMVisible },
    { "HasQuest", &LuaPlayer::HasQuest },
    { "InBattlegroundQueue", &LuaPlayer::InBattlegroundQueue },
    // {"IsImmuneToEnvironmentalDamage", &LuaPlayer::IsImmuneToEnvironmentalDamage},        // :IsImmuneToEnvironmentalDamage() - UNDOCUMENTED - Returns true if the player is immune to environmental damage
    { "CanSpeak", &LuaPlayer::CanSpeak },
    { "HasAtLoginFlag", &LuaPlayer::HasAtLoginFlag },
    // {"InRandomLfgDungeon", &LuaPlayer::InRandomLfgDungeon},                              // :InRandomLfgDungeon() - UNDOCUMENTED - Returns true if the player is in a random LFG dungeon
    // {"HasPendingBind", &LuaPlayer::HasPendingBind},                                      // :HasPendingBind() - UNDOCUMENTED - Returns true if the player has a pending instance bind
#if (!defined(TBC) && !defined(CLASSIC))
    { "HasAchieved", &LuaPlayer::HasAchieved },
#if defined(TRINITY) || defined(AZEROTHCORE)
    { "SetAchievement", &LuaPlayer::SetAchievement },
#endif
#endif
    { "CanUninviteFromGroup", &LuaPlayer::CanUninviteFromGroup },
    { "IsRested", &LuaPlayer::IsRested },
    // {"CanFlyInZone", &LuaPlayer::CanFlyInZone},                                          // :CanFlyInZone(mapid, zone) - UNDOCUMENTED - Returns true if the player can fly in the area
    // {"IsNeverVisible", &LuaPlayer::IsNeverVisible},                                      // :IsNeverVisible() - UNDOCUMENTED - Returns true if the player is never visible
    { "IsVisibleForPlayer", &LuaPlayer::IsVisibleForPlayer },
    // {"IsUsingLfg", &LuaPlayer::IsUsingLfg},                                              // :IsUsingLfg() - UNDOCUMENTED - Returns true if the player is using LFG
    { "HasQuestForItem", &LuaPlayer::HasQuestForItem },
    { "HasQuestForGO", &LuaPlayer::HasQuestForGO },
    { "CanShareQuest", &LuaPlayer::CanShareQuest },
    // {"HasReceivedQuestReward", &LuaPlayer::HasReceivedQuestReward},                      // :HasReceivedQuestReward(entry) - UNDOCUMENTED - Returns true if the player has recieved the quest's reward
#if (!defined(TBC) && !defined(CLASSIC))
    { "HasTalent", &LuaPlayer::HasTalent },
#endif
    { "IsInSameGroupWith", &LuaPlayer::IsInSameGroupWith },
    { "IsInSameRaidWith", &LuaPlayer::IsInSameRaidWith },
    { "IsGroupVisibleFor", &LuaPlayer::IsGroupVisibleFor },
    { "HasSkill", &LuaPlayer::HasSkill },
    { "IsHonorOrXPTarget", &LuaPlayer::IsHonorOrXPTarget },
    { "CanParry", &LuaPlayer::CanParry },
    { "CanBlock", &LuaPlayer::CanBlock },
#if (!defined(TBC) && !defined(CLASSIC))
    { "CanTitanGrip", &LuaPlayer::CanTitanGrip },
#endif
    { "InBattleground", &LuaPlayer::InBattleground },
#ifndef CLASSIC
    { "InArena", &LuaPlayer::InArena },
#endif
    // {"IsOutdoorPvPActive", &LuaPlayer::IsOutdoorPvPActive},                              // :IsOutdoorPvPActive() - UNDOCUMENTED - Returns true if the player is outdoor pvp active
    // {"IsARecruiter", &LuaPlayer::IsARecruiter},                                          // :IsARecruiter() - UNDOCUMENTED - Returns true if the player is a recruiter
    { "CanUseItem", &LuaPlayer::CanUseItem },
    { "HasSpell", &LuaPlayer::HasSpell },
    { "HasSpellCooldown", &LuaPlayer::HasSpellCooldown },
    { "IsInWater", &LuaPlayer::IsInWater },
#ifndef CLASSIC
    { "CanFly", &LuaPlayer::CanFly },
#endif
    { "IsMoving", &LuaPlayer::IsMoving },
#ifndef CLASSIC
    { "IsFlying", &LuaPlayer::IsFlying },
#endif

    // Gossip
    { "GossipMenuAddItem", &LuaPlayer::GossipMenuAddItem },
    { "GossipSendMenu", &LuaPlayer::GossipSendMenu },
    { "GossipComplete", &LuaPlayer::GossipComplete },
    { "GossipClearMenu", &LuaPlayer::GossipClearMenu },

    // Other
    { "SendBroadcastMessage", &LuaPlayer::SendBroadcastMessage },
    { "SendAreaTriggerMessage", &LuaPlayer::SendAreaTriggerMessage },
    { "SendNotification", &LuaPlayer::SendNotification },
    { "SendPacket", &LuaPlayer::SendPacket },
    { "SendAddonMessage", &LuaPlayer::SendAddonMessage },
    { "ModifyMoney", &LuaPlayer::ModifyMoney },
    { "LearnSpell", &LuaPlayer::LearnSpell },
    { "LearnTalent", &LuaPlayer::LearnTalent },
#if !defined(CLASSIC)
    { "RemoveArenaSpellCooldowns", &LuaPlayer::RemoveArenaSpellCooldowns },
#endif
    { "RemoveItem", &LuaPlayer::RemoveItem },
    { "RemoveLifetimeKills", &LuaPlayer::RemoveLifetimeKills },
    { "ResurrectPlayer", &LuaPlayer::ResurrectPlayer },
    { "EquipItem", &LuaPlayer::EquipItem },
    { "ResetSpellCooldown", &LuaPlayer::ResetSpellCooldown },
    { "ResetTypeCooldowns", &LuaPlayer::ResetTypeCooldowns },
    { "ResetAllCooldowns", &LuaPlayer::ResetAllCooldowns },
    { "GiveXP", &LuaPlayer::GiveXP },                                                       // :GiveXP(xp[, victim, pureXP, triggerHook]) - UNDOCUMENTED - Gives XP to the player. If pure is false, bonuses are count in. If triggerHook is false, GiveXp hook is not triggered.
    // {"RemovePet", &LuaPlayer::RemovePet},                                                // :RemovePet([mode, returnreagent]) - UNDOCUMENTED - Removes the player's pet. Mode determines if the pet is saved and how
    // {"SummonPet", &LuaPlayer::SummonPet},                                              // :SummonPet(entry, x, y, z, o, petType, despwtime) - Summons a pet for the player
    { "Say", &LuaPlayer::Say },
    { "Yell", &LuaPlayer::Yell },
    { "TextEmote", &LuaPlayer::TextEmote },
    { "Whisper", &LuaPlayer::Whisper },
    { "CompleteQuest", &LuaPlayer::CompleteQuest },
    { "IncompleteQuest", &LuaPlayer::IncompleteQuest },
    { "FailQuest", &LuaPlayer::FailQuest },
    { "AddQuest", &LuaPlayer::AddQuest },
    { "RemoveQuest", &LuaPlayer::RemoveQuest },
    // {"RemoveActiveQuest", &LuaPlayer::RemoveActiveQuest},                                // :RemoveActiveQuest(entry) - UNDOCUMENTED - Removes an active quest
    // {"RemoveRewardedQuest", &LuaPlayer::RemoveRewardedQuest},                            // :RemoveRewardedQuest(entry) - UNDOCUMENTED - Removes a rewarded quest
    { "AreaExploredOrEventHappens", &LuaPlayer::AreaExploredOrEventHappens },
    { "GroupEventHappens", &LuaPlayer::GroupEventHappens },
    { "KilledMonsterCredit", &LuaPlayer::KilledMonsterCredit },
    // {"KilledPlayerCredit", &LuaPlayer::KilledPlayerCredit},                              // :KilledPlayerCredit() - UNDOCUMENTED - Satisfies a player kill for the player
    // {"KillGOCredit", &LuaPlayer::KillGOCredit},                                          // :KillGOCredit(GOEntry[, GUID]) - UNDOCUMENTED - Credits the player for destroying a GO, guid is optional
    { "TalkedToCreature", &LuaPlayer::TalkedToCreature },
#if (!defined(TBC) && !defined(CLASSIC))
    { "ResetPetTalents", &LuaPlayer::ResetPetTalents },
#endif
    { "AddComboPoints", &LuaPlayer::AddComboPoints },
    // {"GainSpellComboPoints", &LuaPlayer::GainSpellComboPoints},                          // :GainSpellComboPoints(amount) - UNDOCUMENTED - Player gains spell combo points
    { "ClearComboPoints", &LuaPlayer::ClearComboPoints },
    { "RemoveSpell", &LuaPlayer::RemoveSpell },
    { "ResetTalents", &LuaPlayer::ResetTalents },
    { "ResetTalentsCost", &LuaPlayer::ResetTalentsCost },
    // {"AddTalent", &LuaPlayer::AddTalent},                                                // :AddTalent(spellid, spec, learning) - UNDOCUMENTED - Adds a talent spell for the player to given spec
    { "RemoveFromGroup", &LuaPlayer::RemoveFromGroup },
    { "KillPlayer", &LuaPlayer::KillPlayer },
    { "DurabilityLossAll", &LuaPlayer::DurabilityLossAll },
    { "DurabilityLoss", &LuaPlayer::DurabilityLoss },
    { "DurabilityPointsLoss", &LuaPlayer::DurabilityPointsLoss },
    { "DurabilityPointsLossAll", &LuaPlayer::DurabilityPointsLossAll },
    { "DurabilityPointLossForEquipSlot", &LuaPlayer::DurabilityPointLossForEquipSlot },
    { "DurabilityRepairAll", &LuaPlayer::DurabilityRepairAll },
    { "DurabilityRepair", &LuaPlayer::DurabilityRepair },
#if defined(TBC) || defined(WOTLK)
    { "ModifyHonorPoints", &LuaPlayer::ModifyHonorPoints },
    { "ModifyArenaPoints", &LuaPlayer::ModifyArenaPoints },
#endif
    { "LeaveBattleground", &LuaPlayer::LeaveBattleground },
    // {"BindToInstance", &LuaPlayer::BindToInstance},                                      // :BindToInstance() - UNDOCUMENTED - Binds the player to the current instance
    { "UnbindInstance", &LuaPlayer::UnbindInstance },
    { "UnbindAllInstances", &LuaPlayer::UnbindAllInstances },
    { "RemoveFromBattlegroundRaid", &LuaPlayer::RemoveFromBattlegroundRaid },
#if (!defined(TBC) && !defined(CLASSIC))
    { "ResetAchievements", &LuaPlayer::ResetAchievements },
#endif
    { "KickPlayer", &LuaPlayer::KickPlayer },
    { "LogoutPlayer", &LuaPlayer::LogoutPlayer },
    { "SendTrainerList", &LuaPlayer::SendTrainerList },
    { "SendListInventory", &LuaPlayer::SendListInventory },
    { "SendShowBank", &LuaPlayer::SendShowBank },
    { "SendTabardVendorActivate", &LuaPlayer::SendTabardVendorActivate },
    { "SendSpiritResurrect", &LuaPlayer::SendSpiritResurrect },
    { "SendTaxiMenu", &LuaPlayer::SendTaxiMenu },
    { "SendUpdateWorldState", &LuaPlayer::SendUpdateWorldState },
    { "RewardQuest", &LuaPlayer::RewardQuest },
    { "SendAuctionMenu", &LuaPlayer::SendAuctionMenu },
    { "SendShowMailBox", &LuaPlayer::SendShowMailBox },
    { "StartTaxi", &LuaPlayer::StartTaxi },
    { "GossipSendPOI", &LuaPlayer::GossipSendPOI },
    { "GossipAddQuests", &LuaPlayer::GossipAddQuests },
    { "SendQuestTemplate", &LuaPlayer::SendQuestTemplate },
    { "SpawnBones", &LuaPlayer::SpawnBones },
    { "RemovedInsignia", &LuaPlayer::RemovedInsignia },
    { "SendGuildInvite", &LuaPlayer::SendGuildInvite },
    { "Mute", &LuaPlayer::Mute },
    { "SummonPlayer", &LuaPlayer::SummonPlayer },
    { "SaveToDB", &LuaPlayer::SaveToDB },
    { "GroupInvite", &LuaPlayer::GroupInvite },
    { "GroupCreate", &LuaPlayer::GroupCreate },
    { "SendCinematicStart", &LuaPlayer::SendCinematicStart },
#if !defined(CLASSIC) && !defined(TBC)
    { "SendMovieStart", &LuaPlayer::SendMovieStart },
#endif
#ifdef CLASSIC
    { "UpdateHonor", &LuaPlayer::UpdateHonor },
    { "ResetHonor", &LuaPlayer::ResetHonor },
    { "ClearHonorInfo", &LuaPlayer::ClearHonorInfo },
#endif

    { NULL, NULL }
};

ElunaRegister<Creature> CreatureMethods[] =
{
    // Getters
    { "GetAITarget", &LuaCreature::GetAITarget },
    { "GetAITargets", &LuaCreature::GetAITargets },
    { "GetAITargetsCount", &LuaCreature::GetAITargetsCount },
    { "GetHomePosition", &LuaCreature::GetHomePosition },
    { "GetCorpseDelay", &LuaCreature::GetCorpseDelay },
    { "GetCreatureSpellCooldownDelay", &LuaCreature::GetCreatureSpellCooldownDelay },
    { "GetScriptId", &LuaCreature::GetScriptId },
    { "GetAIName", &LuaCreature::GetAIName },
    { "GetScriptName", &LuaCreature::GetScriptName },
#ifndef AZEROTHCORE
    { "GetAttackDistance", &LuaCreature::GetAttackDistance },
#endif
    { "GetAggroRange", &LuaCreature::GetAggroRange },
    { "GetDefaultMovementType", &LuaCreature::GetDefaultMovementType },
    { "GetRespawnDelay", &LuaCreature::GetRespawnDelay },
    { "GetWanderRadius", &LuaCreature::GetWanderRadius },
    { "GetCurrentWaypointId", &LuaCreature::GetCurrentWaypointId },
#if defined(TRINITY) || AZEROTHCORE
    { "GetWaypointPath", &LuaCreature::GetWaypointPath },
    { "GetLootMode", &LuaCreature::GetLootMode },
#endif
    { "GetLootRecipient", &LuaCreature::GetLootRecipient },
    { "GetLootRecipientGroup", &LuaCreature::GetLootRecipientGroup },
    { "GetNPCFlags", &LuaCreature::GetNPCFlags },
    { "GetExtraFlags", &LuaCreature::GetExtraFlags },
#if defined(CLASSIC) || defined(TBC) || defined(WOTLK)
    { "GetShieldBlockValue", &LuaCreature::GetShieldBlockValue },
#endif
    { "GetDBTableGUIDLow", &LuaCreature::GetDBTableGUIDLow },
    { "GetCreatureFamily", &LuaCreature::GetCreatureFamily },

    // Setters
#if defined(TRINITY) || defined(AZEROTHCORE)
    { "SetRegeneratingHealth", &LuaCreature::SetRegeneratingHealth },
#endif
    { "SetHover", &LuaCreature::SetHover },
    { "SetDisableGravity", &LuaCreature::SetDisableGravity },
    { "SetAggroEnabled", &LuaCreature::SetAggroEnabled },
    { "SetNoCallAssistance", &LuaCreature::SetNoCallAssistance },
    { "SetNoSearchAssistance", &LuaCreature::SetNoSearchAssistance },
    { "SetDefaultMovementType", &LuaCreature::SetDefaultMovementType },
    { "SetRespawnDelay", &LuaCreature::SetRespawnDelay },
    { "SetWanderRadius", &LuaCreature::SetWanderRadius },
    { "SetInCombatWithZone", &LuaCreature::SetInCombatWithZone },
    { "SetDisableReputationGain", &LuaCreature::SetDisableReputationGain },
#if defined(TRINITY) || AZEROTHCORE
    { "SetLootMode", &LuaCreature::SetLootMode },
#endif
    { "SetNPCFlags", &LuaCreature::SetNPCFlags },
#if defined(TRINITY) || AZEROTHCORE
    { "SetReactState", &LuaCreature::SetReactState },
#endif
    { "SetDeathState", &LuaCreature::SetDeathState },
    { "SetWalk", &LuaCreature::SetWalk },
    { "SetHomePosition", &LuaCreature::SetHomePosition },
    { "SetEquipmentSlots", &LuaCreature::SetEquipmentSlots },

    // Boolean
    { "IsRegeneratingHealth", &LuaCreature::IsRegeneratingHealth },
#if defined(TRINITY) || defined(AZEROTHCORE)
    { "IsDungeonBoss", &LuaCreature::IsDungeonBoss },
#endif
    { "IsWorldBoss", &LuaCreature::IsWorldBoss },
    { "IsRacialLeader", &LuaCreature::IsRacialLeader },
    { "IsCivilian", &LuaCreature::IsCivilian },
#if defined(TRINITY) || AZEROTHCORE
    { "IsTrigger", &LuaCreature::IsTrigger },
#endif
    { "IsGuard", &LuaCreature::IsGuard },
    { "IsElite", &LuaCreature::IsElite },
    { "IsInEvadeMode", &LuaCreature::IsInEvadeMode },
    { "HasCategoryCooldown", &LuaCreature::HasCategoryCooldown },
    { "CanWalk", &LuaCreature::CanWalk },
    { "CanSwim", &LuaCreature::CanSwim },
    { "CanAggro", &LuaCreature::CanAggro },
#if defined(TRINITY) || AZEROTHCORE
    { "CanStartAttack", &LuaCreature::CanStartAttack },
#endif
    { "HasSearchedAssistance", &LuaCreature::HasSearchedAssistance },
    { "IsTappedBy", &LuaCreature::IsTappedBy },
    { "HasLootRecipient", &LuaCreature::HasLootRecipient },
    { "CanAssistTo", &LuaCreature::CanAssistTo },
    { "IsTargetableForAttack", &LuaCreature::IsTargetableForAttack },
    { "CanCompleteQuest", &LuaCreature::CanCompleteQuest },
    { "IsReputationGainDisabled", &LuaCreature::IsReputationGainDisabled },
#if defined(TRINITY) || AZEROTHCORE
    { "IsDamageEnoughForLootingAndReward", &LuaCreature::IsDamageEnoughForLootingAndReward },
    { "HasLootMode", &LuaCreature::HasLootMode },
#endif
    { "HasSpell", &LuaCreature::HasSpell },
    { "HasQuest", &LuaCreature::HasQuest },
    { "HasSpellCooldown", &LuaCreature::HasSpellCooldown },
    { "CanFly", &LuaCreature::CanFly },

    // Other
    { "FleeToGetAssistance", &LuaCreature::FleeToGetAssistance },
    { "CallForHelp", &LuaCreature::CallForHelp },
    { "CallAssistance", &LuaCreature::CallAssistance },
    { "RemoveCorpse", &LuaCreature::RemoveCorpse },
    { "DespawnOrUnsummon", &LuaCreature::DespawnOrUnsummon },
    { "Respawn", &LuaCreature::Respawn },
    { "AttackStart", &LuaCreature::AttackStart },
#if defined(TRINITY) || AZEROTHCORE
    { "AddLootMode", &LuaCreature::AddLootMode },
    { "ResetLootMode", &LuaCreature::ResetLootMode },
    { "RemoveLootMode", &LuaCreature::RemoveLootMode },
#endif
    { "SaveToDB", &LuaCreature::SaveToDB },
    { "SelectVictim", &LuaCreature::SelectVictim },
    { "MoveWaypoint", &LuaCreature::MoveWaypoint },
    { "UpdateEntry", &LuaCreature::UpdateEntry },

    { NULL, NULL }
};

ElunaRegister<GameObject> GameObjectMethods[] =
{
    // Getters
    { "GetDisplayId", &LuaGameObject::GetDisplayId },
    { "GetGoState", &LuaGameObject::GetGoState },
    { "GetLootState", &LuaGameObject::GetLootState },
    { "GetLootRecipient", &LuaGameObject::GetLootRecipient },
    { "GetLootRecipientGroup", &LuaGameObject::GetLootRecipientGroup },
    { "GetDBTableGUIDLow", &LuaGameObject::GetDBTableGUIDLow },

    // Setters
    { "SetGoState", &LuaGameObject::SetGoState },
    { "SetLootState", &LuaGameObject::SetLootState },
    { "SetRespawnTime", &LuaGameObject::SetRespawnTime },

    // Boolean
    { "IsTransport", &LuaGameObject::IsTransport },
    // {"IsDestructible", &LuaGameObject::IsDestructible},    // :IsDestructible() - UNDOCUMENTED
    { "IsActive", &LuaGameObject::IsActive },
    { "HasQuest", &LuaGameObject::HasQuest },
    { "IsSpawned", &LuaGameObject::IsSpawned },

    // Other
    { "RemoveFromWorld", &LuaGameObject::RemoveFromWorld },
    { "UseDoorOrButton", &LuaGameObject::UseDoorOrButton },
    { "Despawn", &LuaGameObject::Despawn },
    { "Respawn", &LuaGameObject::Respawn },
    { "SaveToDB", &LuaGameObject::SaveToDB },

    { NULL, NULL }
};

ElunaRegister<Item> ItemMethods[] =
{
    // Getters
    { "GetOwnerGUID", &LuaItem::GetOwnerGUID },
    { "GetOwner", &LuaItem::GetOwner },
    { "GetCount", &LuaItem::GetCount },
    { "GetMaxStackCount", &LuaItem::GetMaxStackCount },
    { "GetSlot", &LuaItem::GetSlot },
    { "GetBagSlot", &LuaItem::GetBagSlot },
    { "GetEnchantmentId", &LuaItem::GetEnchantmentId },
    { "GetSpellId", &LuaItem::GetSpellId },
    { "GetSpellTrigger", &LuaItem::GetSpellTrigger },
    { "GetItemLink", &LuaItem::GetItemLink },
    { "GetClass", &LuaItem::GetClass },
    { "GetSubClass", &LuaItem::GetSubClass },
    { "GetName", &LuaItem::GetName },
    { "GetDisplayId", &LuaItem::GetDisplayId },
    { "GetQuality", &LuaItem::GetQuality },
    { "GetBuyCount", &LuaItem::GetBuyCount },
    { "GetBuyPrice", &LuaItem::GetBuyPrice },
    { "GetSellPrice", &LuaItem::GetSellPrice },
    { "GetInventoryType", &LuaItem::GetInventoryType },
    { "GetAllowableClass", &LuaItem::GetAllowableClass },
    { "GetAllowableRace", &LuaItem::GetAllowableRace },
    { "GetItemLevel", &LuaItem::GetItemLevel },
    { "GetRequiredLevel", &LuaItem::GetRequiredLevel },
#ifdef WOTLK
    { "GetStatsCount", &LuaItem::GetStatsCount },
#endif
    { "GetRandomProperty", &LuaItem::GetRandomProperty },
#ifndef CLASSIC
    { "GetRandomSuffix", &LuaItem::GetRandomSuffix },
#endif
    { "GetItemSet", &LuaItem::GetItemSet },
    { "GetBagSize", &LuaItem::GetBagSize },

    // Setters
    { "SetOwner", &LuaItem::SetOwner },
    { "SetBinding", &LuaItem::SetBinding },
    { "SetCount", &LuaItem::SetCount },

    // Boolean
    { "IsSoulBound", &LuaItem::IsSoulBound },
#if (!defined(TBC) && !defined(CLASSIC))
    { "IsBoundAccountWide", &LuaItem::IsBoundAccountWide },
#endif
    { "IsBoundByEnchant", &LuaItem::IsBoundByEnchant },
    { "IsNotBoundToPlayer", &LuaItem::IsNotBoundToPlayer },
    { "IsLocked", &LuaItem::IsLocked },
    { "IsBag", &LuaItem::IsBag },
#ifndef CLASSIC
    { "IsCurrencyToken", &LuaItem::IsCurrencyToken },
#endif
    { "IsNotEmptyBag", &LuaItem::IsNotEmptyBag },
    { "IsBroken", &LuaItem::IsBroken },
    { "CanBeTraded", &LuaItem::CanBeTraded },
    { "IsInTrade", &LuaItem::IsInTrade },
    { "IsInBag", &LuaItem::IsInBag },
    { "IsEquipped", &LuaItem::IsEquipped },
    { "HasQuest", &LuaItem::HasQuest },
    { "IsPotion", &LuaItem::IsPotion },
#if defined(WOTLK)
    { "IsWeaponVellum", &LuaItem::IsWeaponVellum },
    { "IsArmorVellum", &LuaItem::IsArmorVellum },
#endif
    { "IsConjuredConsumable", &LuaItem::IsConjuredConsumable },
    //{"IsRefundExpired", &LuaItem::IsRefundExpired},               // :IsRefundExpired() - UNDOCUMENTED - Returns true if the item's refund time has expired
    { "SetEnchantment", &LuaItem::SetEnchantment },
    { "ClearEnchantment", &LuaItem::ClearEnchantment },

    // Other
    { "SaveToDB", &LuaItem::SaveToDB },

    { NULL, NULL }
};

ElunaRegister<Aura> AuraMethods[] =
{
    // Getters
    { "GetCaster", &LuaAura::GetCaster },
    { "GetCasterGUID", &LuaAura::GetCasterGUID },
    { "GetCasterLevel", &LuaAura::GetCasterLevel },
    { "GetDuration", &LuaAura::GetDuration },
    { "GetMaxDuration", &LuaAura::GetMaxDuration },
    { "GetAuraId", &LuaAura::GetAuraId },
    { "GetStackAmount", &LuaAura::GetStackAmount },
    { "GetOwner", &LuaAura::GetOwner },

    // Setters
    { "SetDuration", &LuaAura::SetDuration },
    { "SetMaxDuration", &LuaAura::SetMaxDuration },
    { "SetStackAmount", &LuaAura::SetStackAmount },

    // Other
    { "Remove", &LuaAura::Remove },

    { NULL, NULL }
};

ElunaRegister<Spell> SpellMethods[] =
{
    // Getters
    { "GetCaster", &LuaSpell::GetCaster },
    { "GetCastTime", &LuaSpell::GetCastTime },
    { "GetEntry", &LuaSpell::GetEntry },
    { "GetDuration", &LuaSpell::GetDuration },
    { "GetPowerCost", &LuaSpell::GetPowerCost },
    { "GetTargetDest", &LuaSpell::GetTargetDest },
    { "GetTarget", &LuaSpell::GetTarget },

    // Setters
    { "SetAutoRepeat", &LuaSpell::SetAutoRepeat },

    // Boolean
    { "IsAutoRepeat", &LuaSpell::IsAutoRepeat },

    // Other
    { "Cancel", &LuaSpell::Cancel },
    { "Cast", &LuaSpell::Cast },
    { "Finish", &LuaSpell::Finish },

    { NULL, NULL }
};

ElunaRegister<Quest> QuestMethods[] =
{
    // Getters
    { "GetId", &LuaQuest::GetId },
    { "GetLevel", &LuaQuest::GetLevel },
    // {"GetMaxLevel", &LuaQuest::GetMaxLevel},                   // :GetMaxLevel() - UNDOCUMENTED - Returns the quest's max level
    { "GetMinLevel", &LuaQuest::GetMinLevel },
    { "GetNextQuestId", &LuaQuest::GetNextQuestId },
    { "GetPrevQuestId", &LuaQuest::GetPrevQuestId },
    { "GetNextQuestInChain", &LuaQuest::GetNextQuestInChain },
    { "GetFlags", &LuaQuest::GetFlags },
    { "GetType", &LuaQuest::GetType },

    // Boolean
    { "HasFlag", &LuaQuest::HasFlag },
#ifndef CLASSIC
    { "IsDaily", &LuaQuest::IsDaily },
#endif
    { "IsRepeatable", &LuaQuest::IsRepeatable },

    { NULL, NULL }
};

ElunaRegister<Group> GroupMethods[] =
{
    // Getters
    { "GetMembers", &LuaGroup::GetMembers },
    { "GetLeaderGUID", &LuaGroup::GetLeaderGUID },
    { "GetGUID", &LuaGroup::GetGUID },
    { "GetMemberGroup", &LuaGroup::GetMemberGroup },
    { "GetMemberGUID", &LuaGroup::GetMemberGUID },
    { "GetMembersCount", &LuaGroup::GetMembersCount },

    // Setters
    { "SetLeader", &LuaGroup::SetLeader },
    { "SetMembersGroup", &LuaGroup::SetMembersGroup },
    { "SetTargetIcon", &LuaGroup::SetTargetIcon },

    // Boolean
    { "IsLeader", &LuaGroup::IsLeader },
    { "AddMember", &LuaGroup::AddMember },
    { "RemoveMember", &LuaGroup::RemoveMember },
    { "Disband", &LuaGroup::Disband },
    { "IsFull", &LuaGroup::IsFull },
#if !(defined(CLASSIC) || defined(TBC))
    { "IsLFGGroup", &LuaGroup::IsLFGGroup },
#endif
    { "IsRaidGroup", &LuaGroup::IsRaidGroup },
    { "IsBGGroup", &LuaGroup::IsBGGroup },
    // {"IsBFGroup", &LuaGroup::IsBFGroup},                       // :IsBFGroup() - UNDOCUMENTED - Returns true if the group is a battlefield group
    { "IsMember", &LuaGroup::IsMember },
    { "IsAssistant", &LuaGroup::IsAssistant },
    { "SameSubGroup", &LuaGroup::SameSubGroup },
    { "HasFreeSlotSubGroup", &LuaGroup::HasFreeSlotSubGroup },

    // Other
    { "SendPacket", &LuaGroup::SendPacket },
    // {"ConvertToLFG", &LuaGroup::ConvertToLFG},                 // :ConvertToLFG() - UNDOCUMENTED - Converts the group to an LFG group
    { "ConvertToRaid", &LuaGroup::ConvertToRaid },

    { NULL, NULL }
};

ElunaRegister<Guild> GuildMethods[] =
{
    // Getters
    { "GetMembers", &LuaGuild::GetMembers },
    { "GetLeader", &LuaGuild::GetLeader },
    { "GetLeaderGUID", &LuaGuild::GetLeaderGUID },
    { "GetId", &LuaGuild::GetId },
    { "GetName", &LuaGuild::GetName },
    { "GetMOTD", &LuaGuild::GetMOTD },
    { "GetInfo", &LuaGuild::GetInfo },
    { "GetMemberCount", &LuaGuild::GetMemberCount },

    // Setters
#ifndef CLASSIC
    { "SetBankTabText", &LuaGuild::SetBankTabText },
#endif
    { "SetMemberRank", &LuaGuild::SetMemberRank },
#if defined(CLASSIC) || defined(TBC) || defined(WOTLK)
    { "SetLeader", &LuaGuild::SetLeader },
#endif

    // Other
    { "SendPacket", &LuaGuild::SendPacket },
    { "SendPacketToRanked", &LuaGuild::SendPacketToRanked },
    { "Disband", &LuaGuild::Disband },
    { "AddMember", &LuaGuild::AddMember },
    { "DeleteMember", &LuaGuild::DeleteMember },

    { NULL, NULL }
};

#ifndef CLASSIC
#ifndef TBC
ElunaRegister<Vehicle> VehicleMethods[] =
{
    // Getters
    { "GetOwner", &LuaVehicle::GetOwner },
    { "GetEntry", &LuaVehicle::GetEntry },
    { "GetPassenger", &LuaVehicle::GetPassenger },

    // Boolean
    { "IsOnBoard", &LuaVehicle::IsOnBoard },

    // Other
    { "AddPassenger", &LuaVehicle::AddPassenger },
    { "RemovePassenger", &LuaVehicle::RemovePassenger },

    { NULL, NULL }
};
#endif
#endif

ElunaRegister<ElunaQuery> QueryMethods[] =
{
    // Getters
    { "GetColumnCount", &LuaQuery::GetColumnCount },
    { "GetRowCount", &LuaQuery::GetRowCount },
    { "GetRow", &LuaQuery::GetRow },
    { "GetBool", &LuaQuery::GetBool },
    { "GetUInt8", &LuaQuery::GetUInt8 },
    { "GetUInt16", &LuaQuery::GetUInt16 },
    { "GetUInt32", &LuaQuery::GetUInt32 },
    { "GetUInt64", &LuaQuery::GetUInt64 },
    { "GetInt8", &LuaQuery::GetInt8 },
    { "GetInt16", &LuaQuery::GetInt16 },
    { "GetInt32", &LuaQuery::GetInt32 },
    { "GetInt64", &LuaQuery::GetInt64 },
    { "GetFloat", &LuaQuery::GetFloat },
    { "GetDouble", &LuaQuery::GetDouble },
    { "GetString", &LuaQuery::GetString },

    // Boolean
    { "NextRow", &LuaQuery::NextRow },
    { "IsNull", &LuaQuery::IsNull },

    { NULL, NULL }
};

ElunaRegister<WorldPacket> PacketMethods[] =
{
    // Getters
    { "GetOpcode", &LuaPacket::GetOpcode },
    { "GetSize", &LuaPacket::GetSize },

    // Setters
    { "SetOpcode", &LuaPacket::SetOpcode },

    // Readers
    { "ReadByte", &LuaPacket::ReadByte },
    { "ReadUByte", &LuaPacket::ReadUByte },
    { "ReadShort", &LuaPacket::ReadShort },
    { "ReadUShort", &LuaPacket::ReadUShort },
    { "ReadLong", &LuaPacket::ReadLong },
    { "ReadULong", &LuaPacket::ReadULong },
    { "ReadGUID", &LuaPacket::ReadGUID },
    { "ReadString", &LuaPacket::ReadString },
    { "ReadFloat", &LuaPacket::ReadFloat },
    { "ReadDouble", &LuaPacket::ReadDouble },

    // Writers
    { "WriteByte", &LuaPacket::WriteByte },
    { "WriteUByte", &LuaPacket::WriteUByte },
    { "WriteShort", &LuaPacket::WriteShort },
    { "WriteUShort", &LuaPacket::WriteUShort },
    { "WriteLong", &LuaPacket::WriteLong },
    { "WriteULong", &LuaPacket::WriteULong },
    { "WriteGUID", &LuaPacket::WriteGUID },
    { "WriteString", &LuaPacket::WriteString },
    { "WriteFloat", &LuaPacket::WriteFloat },
    { "WriteDouble", &LuaPacket::WriteDouble },

    { NULL, NULL }
};

ElunaRegister<Map> MapMethods[] =
{
    // Getters
    { "GetName", &LuaMap::GetName },
    { "GetDifficulty", &LuaMap::GetDifficulty },
    { "GetInstanceId", &LuaMap::GetInstanceId },
    { "GetInstanceData", &LuaMap::GetInstanceData },
    { "GetPlayerCount", &LuaMap::GetPlayerCount },
    { "GetPlayers", &LuaMap::GetPlayers },
    { "GetMapId", &LuaMap::GetMapId },
    { "GetAreaId", &LuaMap::GetAreaId },
    { "GetHeight", &LuaMap::GetHeight },
    { "GetWorldObject", &LuaMap::GetWorldObject },

    // Setters
    { "SetWeather", &LuaMap::SetWeather },

    // Boolean
#ifndef CLASSIC
    { "IsArena", &LuaMap::IsArena },
#endif
    { "IsBattleground", &LuaMap::IsBattleground },
    { "IsDungeon", &LuaMap::IsDungeon },
    { "IsEmpty", &LuaMap::IsEmpty },
#ifndef CLASSIC
    { "IsHeroic", &LuaMap::IsHeroic },
#endif
    { "IsRaid", &LuaMap::IsRaid },

    // Other
    { "SaveInstanceData", &LuaMap::SaveInstanceData },

    { NULL, NULL }
};

ElunaRegister<Corpse> CorpseMethods[] =
{
    // Getters
    { "GetOwnerGUID", &LuaCorpse::GetOwnerGUID },
    { "GetGhostTime", &LuaCorpse::GetGhostTime },
    { "GetType", &LuaCorpse::GetType },

    // Other
    { "ResetGhostTime", &LuaCorpse::ResetGhostTime },
    { "SaveToDB", &LuaCorpse::SaveToDB },

    { NULL, NULL }
};

ElunaRegister<AuctionHouseEntry> AuctionMethods[] =
{
    { NULL, NULL }
};

ElunaRegister<BattleGround> BattleGroundMethods[] =
{
    // Getters
    { "GetName", &LuaBattleGround::GetName },
    { "GetAlivePlayersCountByTeam", &LuaBattleGround::GetAlivePlayersCountByTeam },
    { "GetMap", &LuaBattleGround::GetMap },
    { "GetBonusHonorFromKillCount", &LuaBattleGround::GetBonusHonorFromKillCount },
#ifndef AZEROTHCORE
    { "GetBracketId", &LuaBattleGround::GetBracketId },
#endif
    { "GetEndTime", &LuaBattleGround::GetEndTime },
    { "GetFreeSlotsForTeam", &LuaBattleGround::GetFreeSlotsForTeam },
    { "GetInstanceId", &LuaBattleGround::GetInstanceId },
    { "GetMapId", &LuaBattleGround::GetMapId },
    { "GetTypeId", &LuaBattleGround::GetTypeId },
    { "GetMaxLevel", &LuaBattleGround::GetMaxLevel },
    { "GetMinLevel", &LuaBattleGround::GetMinLevel },
    { "GetMaxPlayers", &LuaBattleGround::GetMaxPlayers },
    { "GetMinPlayers", &LuaBattleGround::GetMinPlayers },
    { "GetMaxPlayersPerTeam", &LuaBattleGround::GetMaxPlayersPerTeam },
    { "GetMinPlayersPerTeam", &LuaBattleGround::GetMinPlayersPerTeam },
    { "GetWinner", &LuaBattleGround::GetWinner },
    { "GetStatus", &LuaBattleGround::GetStatus },

    { NULL, NULL }
};

=======
>>>>>>> 71b1feb0
#if (!defined(TBC) && !defined(CLASSIC))
// fix compile error about accessing vehicle destructor
template<> int ElunaTemplate<Vehicle>::CollectGarbage(lua_State* L)
{
    ASSERT(!manageMemory);

    // Get object pointer (and check type, no error)
    ElunaObject* obj = Eluna::CHECKOBJ<ElunaObject>(L, 1, false);
    delete obj;
    return 0;
}
#endif

// Template by Mud from http://stackoverflow.com/questions/4484437/lua-integer-type/4485511#4485511
template<> int ElunaTemplate<unsigned long long>::Add(lua_State* L) { Eluna::GetEluna(L)->Push(Eluna::CHECKVAL<unsigned long long>(L, 1) + Eluna::CHECKVAL<unsigned long long>(L, 2)); return 1; }
template<> int ElunaTemplate<unsigned long long>::Substract(lua_State* L) { Eluna::GetEluna(L)->Push(Eluna::CHECKVAL<unsigned long long>(L, 1) - Eluna::CHECKVAL<unsigned long long>(L, 2)); return 1; }
template<> int ElunaTemplate<unsigned long long>::Multiply(lua_State* L) { Eluna::GetEluna(L)->Push(Eluna::CHECKVAL<unsigned long long>(L, 1) * Eluna::CHECKVAL<unsigned long long>(L, 2)); return 1; }
template<> int ElunaTemplate<unsigned long long>::Divide(lua_State* L) { Eluna::GetEluna(L)->Push(Eluna::CHECKVAL<unsigned long long>(L, 1) / Eluna::CHECKVAL<unsigned long long>(L, 2)); return 1; }
template<> int ElunaTemplate<unsigned long long>::Mod(lua_State* L) { Eluna::GetEluna(L)->Push(Eluna::CHECKVAL<unsigned long long>(L, 1) % Eluna::CHECKVAL<unsigned long long>(L, 2)); return 1; }
// template<> int ElunaTemplate<unsigned long long>::UnaryMinus(lua_State* L) { Eluna::GetEluna(L)->Push(-Eluna::CHECKVAL<unsigned long long>(L, 1)); return 1; }
template<> int ElunaTemplate<unsigned long long>::Equal(lua_State* L) { Eluna::GetEluna(L)->Push(Eluna::CHECKVAL<unsigned long long>(L, 1) == Eluna::CHECKVAL<unsigned long long>(L, 2)); return 1; }
template<> int ElunaTemplate<unsigned long long>::Less(lua_State* L) { Eluna::GetEluna(L)->Push(Eluna::CHECKVAL<unsigned long long>(L, 1) < Eluna::CHECKVAL<unsigned long long>(L, 2)); return 1; }
template<> int ElunaTemplate<unsigned long long>::LessOrEqual(lua_State* L) { Eluna::GetEluna(L)->Push(Eluna::CHECKVAL<unsigned long long>(L, 1) <= Eluna::CHECKVAL<unsigned long long>(L, 2)); return 1; }
template<> int ElunaTemplate<unsigned long long>::Pow(lua_State* L)
{
    Eluna::GetEluna(L)->Push(static_cast<unsigned long long>(powl(static_cast<long double>(Eluna::CHECKVAL<unsigned long long>(L, 1)), static_cast<long double>(Eluna::CHECKVAL<unsigned long long>(L, 2)))));
    return 1;
}
template<> int ElunaTemplate<unsigned long long>::ToString(lua_State* L)
{
    unsigned long long l = Eluna::CHECKVAL<unsigned long long>(L, 1);
    std::ostringstream ss;
    ss << l;
    Eluna::GetEluna(L)->Push(ss.str());
    return 1;
}

template<> int ElunaTemplate<long long>::Add(lua_State* L) { Eluna::GetEluna(L)->Push(Eluna::CHECKVAL<long long>(L, 1) + Eluna::CHECKVAL<long long>(L, 2)); return 1; }
template<> int ElunaTemplate<long long>::Substract(lua_State* L) { Eluna::GetEluna(L)->Push(Eluna::CHECKVAL<long long>(L, 1) - Eluna::CHECKVAL<long long>(L, 2)); return 1; }
template<> int ElunaTemplate<long long>::Multiply(lua_State* L) { Eluna::GetEluna(L)->Push(Eluna::CHECKVAL<long long>(L, 1) * Eluna::CHECKVAL<long long>(L, 2)); return 1; }
template<> int ElunaTemplate<long long>::Divide(lua_State* L) { Eluna::GetEluna(L)->Push(Eluna::CHECKVAL<long long>(L, 1) / Eluna::CHECKVAL<long long>(L, 2)); return 1; }
template<> int ElunaTemplate<long long>::Mod(lua_State* L) { Eluna::GetEluna(L)->Push(Eluna::CHECKVAL<long long>(L, 1) % Eluna::CHECKVAL<long long>(L, 2)); return 1; }
template<> int ElunaTemplate<long long>::UnaryMinus(lua_State* L) { Eluna::GetEluna(L)->Push(-Eluna::CHECKVAL<long long>(L, 1)); return 1; }
template<> int ElunaTemplate<long long>::Equal(lua_State* L) { Eluna::GetEluna(L)->Push(Eluna::CHECKVAL<long long>(L, 1) == Eluna::CHECKVAL<long long>(L, 2)); return 1; }
template<> int ElunaTemplate<long long>::Less(lua_State* L) { Eluna::GetEluna(L)->Push(Eluna::CHECKVAL<long long>(L, 1) < Eluna::CHECKVAL<long long>(L, 2)); return 1; }
template<> int ElunaTemplate<long long>::LessOrEqual(lua_State* L) { Eluna::GetEluna(L)->Push(Eluna::CHECKVAL<long long>(L, 1) <= Eluna::CHECKVAL<long long>(L, 2)); return 1; }
template<> int ElunaTemplate<long long>::Pow(lua_State* L)
{
    Eluna::GetEluna(L)->Push(static_cast<long long>(powl(static_cast<long double>(Eluna::CHECKVAL<long long>(L, 1)), static_cast<long double>(Eluna::CHECKVAL<long long>(L, 2)))));
    return 1;
}
template<> int ElunaTemplate<long long>::ToString(lua_State* L)
{
    long long l = Eluna::CHECKVAL<long long>(L, 1);
    std::ostringstream ss;
    ss << l;
    Eluna::GetEluna(L)->Push(ss.str());
    return 1;
}

void RegisterFunctions(Eluna* E)
{
    ElunaGlobal::SetMethods(E, LuaGlobalFunctions::GlobalMethods);

    ElunaTemplate<Object>::Register(E, "Object");
    ElunaTemplate<Object>::SetMethods(E, LuaObject::ObjectMethods);

    ElunaTemplate<WorldObject>::Register(E, "WorldObject");
    ElunaTemplate<WorldObject>::SetMethods(E, LuaObject::ObjectMethods);
    ElunaTemplate<WorldObject>::SetMethods(E, LuaWorldObject::WorldObjectMethods);

    ElunaTemplate<Unit>::Register(E, "Unit");
    ElunaTemplate<Unit>::SetMethods(E, LuaObject::ObjectMethods);
    ElunaTemplate<Unit>::SetMethods(E, LuaWorldObject::WorldObjectMethods);
    ElunaTemplate<Unit>::SetMethods(E, LuaUnit::UnitMethods);

    ElunaTemplate<Player>::Register(E, "Player");
    ElunaTemplate<Player>::SetMethods(E, LuaObject::ObjectMethods);
    ElunaTemplate<Player>::SetMethods(E, LuaWorldObject::WorldObjectMethods);
    ElunaTemplate<Player>::SetMethods(E, LuaUnit::UnitMethods);
    ElunaTemplate<Player>::SetMethods(E, LuaPlayer::PlayerMethods);

    ElunaTemplate<Creature>::Register(E, "Creature");
    ElunaTemplate<Creature>::SetMethods(E, LuaObject::ObjectMethods);
    ElunaTemplate<Creature>::SetMethods(E, LuaWorldObject::WorldObjectMethods);
    ElunaTemplate<Creature>::SetMethods(E, LuaUnit::UnitMethods);
    ElunaTemplate<Creature>::SetMethods(E, LuaCreature::CreatureMethods);

    ElunaTemplate<GameObject>::Register(E, "GameObject");
    ElunaTemplate<GameObject>::SetMethods(E, LuaObject::ObjectMethods);
    ElunaTemplate<GameObject>::SetMethods(E, LuaWorldObject::WorldObjectMethods);
    ElunaTemplate<GameObject>::SetMethods(E, LuaGameObject::GameObjectMethods);

    ElunaTemplate<Corpse>::Register(E, "Corpse");
    ElunaTemplate<Corpse>::SetMethods(E, LuaObject::ObjectMethods);
    ElunaTemplate<Corpse>::SetMethods(E, LuaWorldObject::WorldObjectMethods);
    ElunaTemplate<Corpse>::SetMethods(E, LuaCorpse::CorpseMethods);

    ElunaTemplate<Item>::Register(E, "Item");
    ElunaTemplate<Item>::SetMethods(E, LuaObject::ObjectMethods);
    ElunaTemplate<Item>::SetMethods(E, LuaItem::ItemMethods);

#ifndef CLASSIC
#ifndef TBC
    ElunaTemplate<Vehicle>::Register(E, "Vehicle");
    ElunaTemplate<Vehicle>::SetMethods(E, LuaVehicle::VehicleMethods);
#endif
#endif

    ElunaTemplate<Group>::Register(E, "Group");
    ElunaTemplate<Group>::SetMethods(E, LuaGroup::GroupMethods);

    ElunaTemplate<Guild>::Register(E, "Guild");
    ElunaTemplate<Guild>::SetMethods(E, LuaGuild::GuildMethods);

    ElunaTemplate<Aura>::Register(E, "Aura");
    ElunaTemplate<Aura>::SetMethods(E, LuaAura::AuraMethods);

    ElunaTemplate<Spell>::Register(E, "Spell");
    ElunaTemplate<Spell>::SetMethods(E, LuaSpell::SpellMethods);

    ElunaTemplate<Quest>::Register(E, "Quest");
    ElunaTemplate<Quest>::SetMethods(E, LuaQuest::QuestMethods);

    ElunaTemplate<Map>::Register(E, "Map");
    ElunaTemplate<Map>::SetMethods(E, LuaMap::MapMethods);

    ElunaTemplate<BattleGround>::Register(E, "BattleGround");
    ElunaTemplate<BattleGround>::SetMethods(E, LuaBattleGround::BattleGroundMethods);

    ElunaTemplate<WorldPacket>::Register(E, "WorldPacket", true);
    ElunaTemplate<WorldPacket>::SetMethods(E, LuaPacket::PacketMethods);

    ElunaTemplate<ElunaQuery>::Register(E, "ElunaQuery", true);
    ElunaTemplate<ElunaQuery>::SetMethods(E, LuaQuery::QueryMethods);

    ElunaTemplate<long long>::Register(E, "long long", true);

    ElunaTemplate<unsigned long long>::Register(E, "unsigned long long", true);
}<|MERGE_RESOLUTION|>--- conflicted
+++ resolved
@@ -37,1269 +37,6 @@
 #include "VehicleMethods.h"
 #include "BattleGroundMethods.h"
 
-<<<<<<< HEAD
-ElunaGlobal::ElunaRegister GlobalMethods[] =
-{
-    // Hooks
-    { "RegisterPacketEvent", &LuaGlobalFunctions::RegisterPacketEvent },
-    { "RegisterServerEvent", &LuaGlobalFunctions::RegisterServerEvent },
-    { "RegisterPlayerEvent", &LuaGlobalFunctions::RegisterPlayerEvent },
-    { "RegisterGuildEvent", &LuaGlobalFunctions::RegisterGuildEvent },
-    { "RegisterGroupEvent", &LuaGlobalFunctions::RegisterGroupEvent },
-    { "RegisterCreatureEvent", &LuaGlobalFunctions::RegisterCreatureEvent },
-    { "RegisterUniqueCreatureEvent", &LuaGlobalFunctions::RegisterUniqueCreatureEvent },
-    { "RegisterCreatureGossipEvent", &LuaGlobalFunctions::RegisterCreatureGossipEvent },
-    { "RegisterGameObjectEvent", &LuaGlobalFunctions::RegisterGameObjectEvent },
-    { "RegisterGameObjectGossipEvent", &LuaGlobalFunctions::RegisterGameObjectGossipEvent },
-    { "RegisterItemEvent", &LuaGlobalFunctions::RegisterItemEvent },
-    { "RegisterItemGossipEvent", &LuaGlobalFunctions::RegisterItemGossipEvent },
-    { "RegisterPlayerGossipEvent", &LuaGlobalFunctions::RegisterPlayerGossipEvent },
-    { "RegisterBGEvent", &LuaGlobalFunctions::RegisterBGEvent },
-    { "RegisterMapEvent", &LuaGlobalFunctions::RegisterMapEvent },
-    { "RegisterInstanceEvent", &LuaGlobalFunctions::RegisterInstanceEvent },
-
-    { "ClearBattleGroundEvents", &LuaGlobalFunctions::ClearBattleGroundEvents },
-    { "ClearCreatureEvents", &LuaGlobalFunctions::ClearCreatureEvents },
-    { "ClearUniqueCreatureEvents", &LuaGlobalFunctions::ClearUniqueCreatureEvents },
-    { "ClearCreatureGossipEvents", &LuaGlobalFunctions::ClearCreatureGossipEvents },
-    { "ClearGameObjectEvents", &LuaGlobalFunctions::ClearGameObjectEvents },
-    { "ClearGameObjectGossipEvents", &LuaGlobalFunctions::ClearGameObjectGossipEvents },
-    { "ClearGroupEvents", &LuaGlobalFunctions::ClearGroupEvents },
-    { "ClearGuildEvents", &LuaGlobalFunctions::ClearGuildEvents },
-    { "ClearItemEvents", &LuaGlobalFunctions::ClearItemEvents },
-    { "ClearItemGossipEvents", &LuaGlobalFunctions::ClearItemGossipEvents },
-    { "ClearPacketEvents", &LuaGlobalFunctions::ClearPacketEvents },
-    { "ClearPlayerEvents", &LuaGlobalFunctions::ClearPlayerEvents },
-    { "ClearPlayerGossipEvents", &LuaGlobalFunctions::ClearPlayerGossipEvents },
-    { "ClearServerEvents", &LuaGlobalFunctions::ClearServerEvents },
-    { "ClearMapEvents", &LuaGlobalFunctions::ClearMapEvents },
-    { "ClearInstanceEvents", &LuaGlobalFunctions::ClearInstanceEvents },
-
-    // Getters
-    { "GetLuaEngine", &LuaGlobalFunctions::GetLuaEngine },
-    { "GetCoreName", &LuaGlobalFunctions::GetCoreName },
-    { "GetRealmID", &LuaGlobalFunctions::GetRealmID },
-    { "GetCoreVersion", &LuaGlobalFunctions::GetCoreVersion },
-    { "GetCoreExpansion", &LuaGlobalFunctions::GetCoreExpansion },
-    { "GetQuest", &LuaGlobalFunctions::GetQuest },
-    { "GetPlayerByGUID", &LuaGlobalFunctions::GetPlayerByGUID },
-    { "GetPlayerByName", &LuaGlobalFunctions::GetPlayerByName },
-    { "GetGameTime", &LuaGlobalFunctions::GetGameTime },
-    { "GetPlayersInWorld", &LuaGlobalFunctions::GetPlayersInWorld },
-    { "GetGuildByName", &LuaGlobalFunctions::GetGuildByName },
-    { "GetGuildByLeaderGUID", &LuaGlobalFunctions::GetGuildByLeaderGUID },
-    { "GetPlayerCount", &LuaGlobalFunctions::GetPlayerCount },
-    { "GetPlayerGUID", &LuaGlobalFunctions::GetPlayerGUID },
-    { "GetItemGUID", &LuaGlobalFunctions::GetItemGUID },
-    { "GetObjectGUID", &LuaGlobalFunctions::GetObjectGUID },
-    { "GetUnitGUID", &LuaGlobalFunctions::GetUnitGUID },
-    { "GetGUIDLow", &LuaGlobalFunctions::GetGUIDLow },
-    { "GetGUIDType", &LuaGlobalFunctions::GetGUIDType },
-    { "GetGUIDEntry", &LuaGlobalFunctions::GetGUIDEntry },
-    { "GetAreaName", &LuaGlobalFunctions::GetAreaName },
-    { "bit_not", &LuaGlobalFunctions::bit_not },
-    { "bit_xor", &LuaGlobalFunctions::bit_xor },
-    { "bit_rshift", &LuaGlobalFunctions::bit_rshift },
-    { "bit_lshift", &LuaGlobalFunctions::bit_lshift },
-    { "bit_or", &LuaGlobalFunctions::bit_or },
-    { "bit_and", &LuaGlobalFunctions::bit_and },
-    { "GetItemLink", &LuaGlobalFunctions::GetItemLink },
-    { "GetMapById", &LuaGlobalFunctions::GetMapById },
-    { "GetCurrTime", &LuaGlobalFunctions::GetCurrTime },
-    { "GetTimeDiff", &LuaGlobalFunctions::GetTimeDiff },
-    { "PrintInfo", &LuaGlobalFunctions::PrintInfo },
-    { "PrintError", &LuaGlobalFunctions::PrintError },
-    { "PrintDebug", &LuaGlobalFunctions::PrintDebug },
-    { "GetActiveGameEvents", &LuaGlobalFunctions::GetActiveGameEvents },
-
-    // Boolean
-    { "IsInventoryPos", &LuaGlobalFunctions::IsInventoryPos },
-    { "IsEquipmentPos", &LuaGlobalFunctions::IsEquipmentPos },
-    { "IsBankPos", &LuaGlobalFunctions::IsBankPos },
-    { "IsBagPos", &LuaGlobalFunctions::IsBagPos },
-    { "IsGameEventActive", &LuaGlobalFunctions::IsGameEventActive },
-
-    // Other
-    { "ReloadEluna", &LuaGlobalFunctions::ReloadEluna },
-    { "RunCommand", &LuaGlobalFunctions::RunCommand },
-    { "SendWorldMessage", &LuaGlobalFunctions::SendWorldMessage },
-    { "WorldDBQuery", &LuaGlobalFunctions::WorldDBQuery },
-    { "WorldDBExecute", &LuaGlobalFunctions::WorldDBExecute },
-    { "CharDBQuery", &LuaGlobalFunctions::CharDBQuery },
-    { "CharDBExecute", &LuaGlobalFunctions::CharDBExecute },
-    { "AuthDBQuery", &LuaGlobalFunctions::AuthDBQuery },
-    { "AuthDBExecute", &LuaGlobalFunctions::AuthDBExecute },
-    { "CreateLuaEvent", &LuaGlobalFunctions::CreateLuaEvent },
-    { "RemoveEventById", &LuaGlobalFunctions::RemoveEventById },
-    { "RemoveEvents", &LuaGlobalFunctions::RemoveEvents },
-    { "PerformIngameSpawn", &LuaGlobalFunctions::PerformIngameSpawn },
-    { "CreatePacket", &LuaGlobalFunctions::CreatePacket },
-    { "AddVendorItem", &LuaGlobalFunctions::AddVendorItem },
-    { "VendorRemoveItem", &LuaGlobalFunctions::VendorRemoveItem },
-    { "VendorRemoveAllItems", &LuaGlobalFunctions::VendorRemoveAllItems },
-    { "Kick", &LuaGlobalFunctions::Kick },
-    { "Ban", &LuaGlobalFunctions::Ban },
-    { "SaveAllPlayers", &LuaGlobalFunctions::SaveAllPlayers },
-    { "SendMail", &LuaGlobalFunctions::SendMail },
-    { "AddTaxiPath", &LuaGlobalFunctions::AddTaxiPath },
-    { "CreateInt64", &LuaGlobalFunctions::CreateLongLong },
-    { "CreateUint64", &LuaGlobalFunctions::CreateULongLong },
-    { "StartGameEvent", &LuaGlobalFunctions::StartGameEvent },
-    { "StopGameEvent", &LuaGlobalFunctions::StopGameEvent },
-
-    { NULL, NULL }
-};
-
-ElunaRegister<Object> ObjectMethods[] =
-{
-    // Getters
-    { "GetEntry", &LuaObject::GetEntry },
-    { "GetGUID", &LuaObject::GetGUID },
-    { "GetGUIDLow", &LuaObject::GetGUIDLow },
-    { "GetInt32Value", &LuaObject::GetInt32Value },
-    { "GetUInt32Value", &LuaObject::GetUInt32Value },
-    { "GetFloatValue", &LuaObject::GetFloatValue },
-    { "GetByteValue", &LuaObject::GetByteValue },
-    { "GetUInt16Value", &LuaObject::GetUInt16Value },
-    { "GetUInt64Value", &LuaObject::GetUInt64Value },
-    { "GetScale", &LuaObject::GetScale },
-    { "GetTypeId", &LuaObject::GetTypeId },
-
-    // Setters
-    { "SetInt32Value", &LuaObject::SetInt32Value },
-    { "SetUInt32Value", &LuaObject::SetUInt32Value },
-    { "UpdateUInt32Value", &LuaObject::UpdateUInt32Value },
-    { "SetFloatValue", &LuaObject::SetFloatValue },
-    { "SetByteValue", &LuaObject::SetByteValue },
-    { "SetUInt16Value", &LuaObject::SetUInt16Value },
-    { "SetInt16Value", &LuaObject::SetInt16Value },
-    { "SetUInt64Value", &LuaObject::SetUInt64Value },
-    { "SetScale", &LuaObject::SetScale },
-    { "SetFlag", &LuaObject::SetFlag },
-
-    // Boolean
-    { "IsInWorld", &LuaObject::IsInWorld },
-    { "HasFlag", &LuaObject::HasFlag },
-
-    // Other
-    { "ToGameObject", &LuaObject::ToGameObject },
-    { "ToUnit", &LuaObject::ToUnit },
-    { "ToCreature", &LuaObject::ToCreature },
-    { "ToPlayer", &LuaObject::ToPlayer },
-    { "ToCorpse", &LuaObject::ToCorpse },
-    { "RemoveFlag", &LuaObject::RemoveFlag },
-
-    { NULL, NULL }
-};
-
-ElunaRegister<WorldObject> WorldObjectMethods[] =
-{
-    // Getters
-    { "GetName", &LuaWorldObject::GetName },
-    { "GetMap", &LuaWorldObject::GetMap },
-#if (!defined(TBC) && !defined(CLASSIC))
-    { "GetPhaseMask", &LuaWorldObject::GetPhaseMask },
-    { "SetPhaseMask", &LuaWorldObject::SetPhaseMask },
-#endif
-    { "GetInstanceId", &LuaWorldObject::GetInstanceId },
-    { "GetAreaId", &LuaWorldObject::GetAreaId },
-    { "GetZoneId", &LuaWorldObject::GetZoneId },
-    { "GetMapId", &LuaWorldObject::GetMapId },
-    { "GetX", &LuaWorldObject::GetX },
-    { "GetY", &LuaWorldObject::GetY },
-    { "GetZ", &LuaWorldObject::GetZ },
-    { "GetO", &LuaWorldObject::GetO },
-    { "GetLocation", &LuaWorldObject::GetLocation },
-    { "GetPlayersInRange", &LuaWorldObject::GetPlayersInRange },
-    { "GetCreaturesInRange", &LuaWorldObject::GetCreaturesInRange },
-    { "GetGameObjectsInRange", &LuaWorldObject::GetGameObjectsInRange },
-    { "GetNearestPlayer", &LuaWorldObject::GetNearestPlayer },
-    { "GetNearestGameObject", &LuaWorldObject::GetNearestGameObject },
-    { "GetNearestCreature", &LuaWorldObject::GetNearestCreature },
-    { "GetNearObject", &LuaWorldObject::GetNearObject },
-    { "GetNearObjects", &LuaWorldObject::GetNearObjects },
-    { "GetDistance", &LuaWorldObject::GetDistance },
-    { "GetExactDistance", &LuaWorldObject::GetExactDistance },
-    { "GetDistance2d", &LuaWorldObject::GetDistance2d },
-    { "GetExactDistance2d", &LuaWorldObject::GetExactDistance2d },
-    { "GetRelativePoint", &LuaWorldObject::GetRelativePoint },
-    { "GetAngle", &LuaWorldObject::GetAngle },
-
-    // Boolean
-    { "IsWithinLoS", &LuaWorldObject::IsWithinLoS },
-    { "IsInMap", &LuaWorldObject::IsInMap },
-    { "IsWithinDist3d", &LuaWorldObject::IsWithinDist3d },
-    { "IsWithinDist2d", &LuaWorldObject::IsWithinDist2d },
-    { "IsWithinDist", &LuaWorldObject::IsWithinDist },
-    { "IsWithinDistInMap", &LuaWorldObject::IsWithinDistInMap },
-    { "IsInRange", &LuaWorldObject::IsInRange },
-    { "IsInRange2d", &LuaWorldObject::IsInRange2d },
-    { "IsInRange3d", &LuaWorldObject::IsInRange3d },
-    { "IsInFront", &LuaWorldObject::IsInFront },
-    { "IsInBack", &LuaWorldObject::IsInBack },
-
-    // Other
-    { "SummonGameObject", &LuaWorldObject::SummonGameObject },
-    { "SpawnCreature", &LuaWorldObject::SpawnCreature },
-    { "SendPacket", &LuaWorldObject::SendPacket },
-    { "RegisterEvent", &LuaWorldObject::RegisterEvent },
-    { "RemoveEventById", &LuaWorldObject::RemoveEventById },
-    { "RemoveEvents", &LuaWorldObject::RemoveEvents },
-    { "PlayMusic", &LuaWorldObject::PlayMusic },
-    { "PlayDirectSound", &LuaWorldObject::PlayDirectSound },
-    { "PlayDistanceSound", &LuaWorldObject::PlayDistanceSound },
-
-    { NULL, NULL }
-};
-
-ElunaRegister<Unit> UnitMethods[] =
-{
-    // Getters
-    { "GetLevel", &LuaUnit::GetLevel },
-    { "GetHealth", &LuaUnit::GetHealth },
-    { "GetDisplayId", &LuaUnit::GetDisplayId },
-    { "GetNativeDisplayId", &LuaUnit::GetNativeDisplayId },
-    { "GetPower", &LuaUnit::GetPower },
-    { "GetMaxPower", &LuaUnit::GetMaxPower },
-    { "GetPowerType", &LuaUnit::GetPowerType },
-    { "GetMaxHealth", &LuaUnit::GetMaxHealth },
-    { "GetHealthPct", &LuaUnit::GetHealthPct },
-    { "GetPowerPct", &LuaUnit::GetPowerPct },
-    { "GetGender", &LuaUnit::GetGender },
-    { "GetRace", &LuaUnit::GetRace },
-    { "GetClass", &LuaUnit::GetClass },
-    { "GetRaceMask", &LuaUnit::GetRaceMask },
-    { "GetClassMask", &LuaUnit::GetClassMask },
-    { "GetRaceAsString", &LuaUnit::GetRaceAsString },
-    { "GetClassAsString", &LuaUnit::GetClassAsString },
-    { "GetAura", &LuaUnit::GetAura },
-    { "GetFaction", &LuaUnit::GetFaction },
-    { "GetCurrentSpell", &LuaUnit::GetCurrentSpell },
-    { "GetCreatureType", &LuaUnit::GetCreatureType },
-    { "GetMountId", &LuaUnit::GetMountId },
-    { "GetOwner", &LuaUnit::GetOwner },
-    { "GetFriendlyUnitsInRange", &LuaUnit::GetFriendlyUnitsInRange },
-    { "GetUnfriendlyUnitsInRange", &LuaUnit::GetUnfriendlyUnitsInRange },
-    { "GetOwnerGUID", &LuaUnit::GetOwnerGUID },
-    { "GetCreatorGUID", &LuaUnit::GetCreatorGUID },
-    { "GetMinionGUID", &LuaUnit::GetPetGUID },
-    { "GetCharmerGUID", &LuaUnit::GetCharmerGUID },
-    { "GetCharmGUID", &LuaUnit::GetCharmGUID },
-    { "GetPetGUID", &LuaUnit::GetPetGUID },
-#if (!defined(TBC) && !defined(CLASSIC))
-    { "GetCritterGUID", &LuaUnit::GetCritterGUID },
-#endif
-    { "GetControllerGUID", &LuaUnit::GetControllerGUID },
-    { "GetControllerGUIDS", &LuaUnit::GetControllerGUIDS },
-    { "GetStandState", &LuaUnit::GetStandState },
-    { "GetVictim", &LuaUnit::GetVictim },
-    { "GetSpeed", &LuaUnit::GetSpeed },
-    { "GetStat", &LuaUnit::GetStat },
-    { "GetBaseSpellPower", &LuaUnit::GetBaseSpellPower },
-#if (!defined(TBC) && !defined(CLASSIC))
-    { "GetVehicleKit", &LuaUnit::GetVehicleKit },
-    // {"GetVehicle", &LuaUnit::GetVehicle},                           // :GetVehicle() - UNDOCUMENTED - Gets the Vehicle kit of the vehicle the unit is on
-#endif
-    { "GetMovementType", &LuaUnit::GetMovementType },
-
-    // Setters
-    { "SetFaction", &LuaUnit::SetFaction },
-    { "SetLevel", &LuaUnit::SetLevel },
-    { "SetHealth", &LuaUnit::SetHealth },
-    { "SetMaxHealth", &LuaUnit::SetMaxHealth },
-    { "SetPower", &LuaUnit::SetPower },
-    { "SetMaxPower", &LuaUnit::SetMaxPower },
-    { "SetPowerType", &LuaUnit::SetPowerType },
-    { "SetDisplayId", &LuaUnit::SetDisplayId },
-    { "SetNativeDisplayId", &LuaUnit::SetNativeDisplayId },
-    { "SetFacing", &LuaUnit::SetFacing },
-    { "SetFacingToObject", &LuaUnit::SetFacingToObject },
-    { "SetSpeed", &LuaUnit::SetSpeed },
-    // {"SetStunned", &LuaUnit::SetStunned},                           // :SetStunned([enable]) - UNDOCUMENTED - Stuns or removes stun
-    {"SetRooted", &LuaUnit::SetRooted},
-    {"SetConfused", &LuaUnit::SetConfused},
-    {"SetFeared", &LuaUnit::SetFeared},
-    { "SetPvP", &LuaUnit::SetPvP },
-#if (!defined(TBC) && !defined(CLASSIC))
-    { "SetFFA", &LuaUnit::SetFFA },
-    { "SetSanctuary", &LuaUnit::SetSanctuary },
-#endif
-    // {"SetCanFly", &LuaUnit::SetCanFly},                             // :SetCanFly(apply) - UNDOCUMENTED
-    // {"SetVisible", &LuaUnit::SetVisible},                           // :SetVisible(x) - UNDOCUMENTED
-    { "SetOwnerGUID", &LuaUnit::SetOwnerGUID },
-    { "SetName", &LuaUnit::SetName },
-    { "SetSheath", &LuaUnit::SetSheath },
-    { "SetCreatorGUID", &LuaUnit::SetCreatorGUID },
-    { "SetMinionGUID", &LuaUnit::SetPetGUID },
-    { "SetPetGUID", &LuaUnit::SetPetGUID },
-#if (!defined(TBC) && !defined(CLASSIC))
-    { "SetCritterGUID", &LuaUnit::SetCritterGUID },
-#endif
-    { "SetWaterWalk", &LuaUnit::SetWaterWalk },
-    { "SetStandState", &LuaUnit::SetStandState },
-    { "SetInCombatWith", &LuaUnit::SetInCombatWith },
-    { "ModifyPower", &LuaUnit::ModifyPower },
-
-    // Boolean
-    { "IsAlive", &LuaUnit::IsAlive },
-    { "IsDead", &LuaUnit::IsDead },
-    { "IsDying", &LuaUnit::IsDying },
-    { "IsPvPFlagged", &LuaUnit::IsPvPFlagged },
-    { "IsInCombat", &LuaUnit::IsInCombat },
-    { "IsBanker", &LuaUnit::IsBanker },
-    { "IsBattleMaster", &LuaUnit::IsBattleMaster },
-    { "IsCharmed", &LuaUnit::IsCharmed },
-    { "IsArmorer", &LuaUnit::IsArmorer },
-    { "IsAttackingPlayer", &LuaUnit::IsAttackingPlayer },
-    { "IsInWater", &LuaUnit::IsInWater },
-    { "IsUnderWater", &LuaUnit::IsUnderWater },
-    { "IsAuctioneer", &LuaUnit::IsAuctioneer },
-    { "IsGuildMaster", &LuaUnit::IsGuildMaster },
-    { "IsInnkeeper", &LuaUnit::IsInnkeeper },
-    { "IsTrainer", &LuaUnit::IsTrainer },
-    { "IsGossip", &LuaUnit::IsGossip },
-    { "IsTaxi", &LuaUnit::IsTaxi },
-    { "IsSpiritHealer", &LuaUnit::IsSpiritHealer },
-    { "IsSpiritGuide", &LuaUnit::IsSpiritGuide },
-    { "IsTabardDesigner", &LuaUnit::IsTabardDesigner },
-    { "IsServiceProvider", &LuaUnit::IsServiceProvider },
-    { "IsSpiritService", &LuaUnit::IsSpiritService },
-    { "HealthBelowPct", &LuaUnit::HealthBelowPct },
-    { "HealthAbovePct", &LuaUnit::HealthAbovePct },
-    { "IsMounted", &LuaUnit::IsMounted },
-    { "AttackStop", &LuaUnit::AttackStop },
-    { "Attack", &LuaUnit::Attack },
-    // {"IsVisible", &LuaUnit::IsVisible},                              // :IsVisible() - UNDOCUMENTED
-    // {"IsMoving", &LuaUnit::IsMoving},                                // :IsMoving() - UNDOCUMENTED
-    // {"IsFlying", &LuaUnit::IsFlying},                                // :IsFlying() - UNDOCUMENTED
-    { "IsStopped", &LuaUnit::IsStopped },
-    { "HasUnitState", &LuaUnit::HasUnitState },
-    { "IsQuestGiver", &LuaUnit::IsQuestGiver },
-    { "IsInAccessiblePlaceFor", &LuaUnit::IsInAccessiblePlaceFor },
-    { "IsVendor", &LuaUnit::IsVendor },
-    { "IsRooted", &LuaUnit::IsRooted },
-    { "IsFullHealth", &LuaUnit::IsFullHealth },
-    { "HasAura", &LuaUnit::HasAura },
-    { "IsCasting", &LuaUnit::IsCasting },
-    { "IsStandState", &LuaUnit::IsStandState },
-#ifndef CLASSIC
-    { "IsOnVehicle", &LuaUnit::IsOnVehicle },
-#endif
-
-    // Other
-    { "AddAura", &LuaUnit::AddAura },
-    { "RemoveAura", &LuaUnit::RemoveAura },
-    { "RemoveAllAuras", &LuaUnit::RemoveAllAuras },
-#if !defined(CLASSIC)
-    { "RemoveArenaAuras", &LuaUnit::RemoveArenaAuras },
-#endif
-    { "ClearInCombat", &LuaUnit::ClearInCombat },
-    { "DeMorph", &LuaUnit::DeMorph },
-    { "SendUnitWhisper", &LuaUnit::SendUnitWhisper },
-    { "SendUnitEmote", &LuaUnit::SendUnitEmote },
-    { "SendUnitSay", &LuaUnit::SendUnitSay },
-    { "SendUnitYell", &LuaUnit::SendUnitYell },
-    { "CastSpell", &LuaUnit::CastSpell },
-    { "CastCustomSpell", &LuaUnit::CastCustomSpell },
-    { "CastSpellAoF", &LuaUnit::CastSpellAoF },
-    { "Kill", &LuaUnit::Kill },
-    { "StopSpellCast", &LuaUnit::StopSpellCast },
-    { "InterruptSpell", &LuaUnit::InterruptSpell },
-    { "SendChatMessageToPlayer", &LuaUnit::SendChatMessageToPlayer },
-    { "PerformEmote", &LuaUnit::PerformEmote },
-    { "EmoteState", &LuaUnit::EmoteState },
-    { "CountPctFromCurHealth", &LuaUnit::CountPctFromCurHealth },
-    { "CountPctFromMaxHealth", &LuaUnit::CountPctFromMaxHealth },
-    { "Dismount", &LuaUnit::Dismount },
-    { "Mount", &LuaUnit::Mount },
-    // {"RestoreDisplayId", &LuaUnit::RestoreDisplayId},                // :RestoreDisplayId() - UNDOCUMENTED
-    // {"RestoreFaction", &LuaUnit::RestoreFaction},                    // :RestoreFaction() - UNDOCUMENTED
-    // {"RemoveBindSightAuras", &LuaUnit::RemoveBindSightAuras},        // :RemoveBindSightAuras() - UNDOCUMENTED
-    // {"RemoveCharmAuras", &LuaUnit::RemoveCharmAuras},                // :RemoveCharmAuras() - UNDOCUMENTED
-    { "ClearThreatList", &LuaUnit::ClearThreatList },
-    { "ClearUnitState", &LuaUnit::ClearUnitState },
-    { "AddUnitState", &LuaUnit::AddUnitState },
-    // {"DisableMelee", &LuaUnit::DisableMelee},                        // :DisableMelee([disable]) - UNDOCUMENTED - if true, enables
-    // {"SummonGuardian", &LuaUnit::SummonGuardian},                    // :SummonGuardian(entry, x, y, z, o[, duration]) - UNDOCUMENTED - summons a guardian to location. Scales with summoner, is friendly to him and guards him.
-    { "NearTeleport", &LuaUnit::NearTeleport },
-    { "MoveIdle", &LuaUnit::MoveIdle },
-    { "MoveRandom", &LuaUnit::MoveRandom },
-    { "MoveHome", &LuaUnit::MoveHome },
-    { "MoveFollow", &LuaUnit::MoveFollow },
-    { "MoveChase", &LuaUnit::MoveChase },
-    { "MoveConfused", &LuaUnit::MoveConfused },
-    { "MoveFleeing", &LuaUnit::MoveFleeing },
-    { "MoveTo", &LuaUnit::MoveTo },
-#if (!defined(TBC) && !defined(CLASSIC))
-    { "MoveJump", &LuaUnit::MoveJump },
-#endif
-    { "MoveStop", &LuaUnit::MoveStop },
-    { "MoveExpire", &LuaUnit::MoveExpire },
-    { "MoveClear", &LuaUnit::MoveClear },
-    { "DealDamage", &LuaUnit::DealDamage },
-    { "DealHeal", &LuaUnit::DealHeal },
-    { "AddThreat", &LuaUnit::AddThreat },
-
-    { NULL, NULL }
-};
-
-ElunaRegister<Player> PlayerMethods[] =
-{
-    // Getters
-    { "GetSelection", &LuaPlayer::GetSelection },
-    { "GetGMRank", &LuaPlayer::GetGMRank },
-    { "GetGuildId", &LuaPlayer::GetGuildId },
-    { "GetCoinage", &LuaPlayer::GetCoinage },
-    { "GetTeam", &LuaPlayer::GetTeam },
-    { "GetItemCount", &LuaPlayer::GetItemCount },
-    { "GetGroup", &LuaPlayer::GetGroup },
-    { "GetGuild", &LuaPlayer::GetGuild },
-    { "GetAccountId", &LuaPlayer::GetAccountId },
-    { "GetAccountName", &LuaPlayer::GetAccountName },
-#if defined (TBC) || defined (WOTLK)
-    { "GetArenaPoints", &LuaPlayer::GetArenaPoints },
-    { "GetHonorPoints", &LuaPlayer::GetHonorPoints },
-#endif
-    { "GetLifetimeKills", &LuaPlayer::GetLifetimeKills },
-    { "GetPlayerIP", &LuaPlayer::GetPlayerIP },
-    { "GetLevelPlayedTime", &LuaPlayer::GetLevelPlayedTime },
-    { "GetTotalPlayedTime", &LuaPlayer::GetTotalPlayedTime },
-    { "GetItemByPos", &LuaPlayer::GetItemByPos },
-    { "GetItemByEntry", &LuaPlayer::GetItemByEntry },
-    { "GetItemByGUID", &LuaPlayer::GetItemByGUID },
-    { "GetMailItem", &LuaPlayer::GetMailItem },
-    { "GetReputation", &LuaPlayer::GetReputation },
-    { "GetEquippedItemBySlot", &LuaPlayer::GetEquippedItemBySlot },
-    { "GetQuestLevel", &LuaPlayer::GetQuestLevel },
-    { "GetChatTag", &LuaPlayer::GetChatTag },
-    { "GetRestBonus", &LuaPlayer::GetRestBonus },
-#ifdef WOTLK
-    { "GetPhaseMaskForSpawn", &LuaPlayer::GetPhaseMaskForSpawn },
-#endif
-    { "GetReqKillOrCastCurrentCount", &LuaPlayer::GetReqKillOrCastCurrentCount },
-    { "GetQuestStatus", &LuaPlayer::GetQuestStatus },
-    { "GetInGameTime", &LuaPlayer::GetInGameTime },
-    { "GetComboPoints", &LuaPlayer::GetComboPoints },
-    { "GetComboTarget", &LuaPlayer::GetComboTarget },
-    { "GetGuildName", &LuaPlayer::GetGuildName },
-    { "GetFreeTalentPoints", &LuaPlayer::GetFreeTalentPoints },
-#if (!defined(TBC) && !defined(CLASSIC))
-    { "GetActiveSpec", &LuaPlayer::GetActiveSpec },
-    { "GetSpecsCount", &LuaPlayer::GetSpecsCount },
-#endif
-    { "GetSpellCooldownDelay", &LuaPlayer::GetSpellCooldownDelay },
-    { "GetGuildRank", &LuaPlayer::GetGuildRank },
-    { "GetDifficulty", &LuaPlayer::GetDifficulty },
-    { "GetHealthBonusFromStamina", &LuaPlayer::GetHealthBonusFromStamina },
-    { "GetManaBonusFromIntellect", &LuaPlayer::GetManaBonusFromIntellect },
-    { "GetMaxSkillValue", &LuaPlayer::GetMaxSkillValue },
-    { "GetPureMaxSkillValue", &LuaPlayer::GetPureMaxSkillValue },
-    { "GetSkillValue", &LuaPlayer::GetSkillValue },
-    { "GetBaseSkillValue", &LuaPlayer::GetBaseSkillValue },
-    { "GetPureSkillValue", &LuaPlayer::GetPureSkillValue },
-    { "GetSkillPermBonusValue", &LuaPlayer::GetSkillPermBonusValue },
-    { "GetSkillTempBonusValue", &LuaPlayer::GetSkillTempBonusValue },
-    { "GetReputationRank", &LuaPlayer::GetReputationRank },
-    { "GetDrunkValue", &LuaPlayer::GetDrunkValue },
-    { "GetBattlegroundId", &LuaPlayer::GetBattlegroundId },
-    { "GetBattlegroundTypeId", &LuaPlayer::GetBattlegroundTypeId },
-    { "GetXPRestBonus", &LuaPlayer::GetXPRestBonus },
-    { "GetGroupInvite", &LuaPlayer::GetGroupInvite },
-    { "GetSubGroup", &LuaPlayer::GetSubGroup },
-    { "GetNextRandomRaidMember", &LuaPlayer::GetNextRandomRaidMember },
-    { "GetOriginalGroup", &LuaPlayer::GetOriginalGroup },
-    { "GetOriginalSubGroup", &LuaPlayer::GetOriginalSubGroup },
-#if defined(TRINITY) || AZEROTHCORE
-    { "GetChampioningFaction", &LuaPlayer::GetChampioningFaction },
-#endif
-    { "GetLatency", &LuaPlayer::GetLatency },
-    // {"GetRecruiterId", &LuaPlayer::GetRecruiterId},                            // :GetRecruiterId() - UNDOCUMENTED - Returns player's recruiter's ID
-    { "GetDbLocaleIndex", &LuaPlayer::GetDbLocaleIndex },
-    { "GetDbcLocale", &LuaPlayer::GetDbcLocale },
-    { "GetCorpse", &LuaPlayer::GetCorpse },
-    { "GetGossipTextId", &LuaPlayer::GetGossipTextId },
-    { "GetQuestRewardStatus", &LuaPlayer::GetQuestRewardStatus },
-#if defined(CLASSIC) || defined(TBC) || defined(WOTLK)
-    { "GetShieldBlockValue", &LuaPlayer::GetShieldBlockValue },
-#endif
-#ifdef CLASSIC
-    { "GetHonorStoredKills", &LuaPlayer::GetHonorStoredKills },
-    { "GetRankPoints", &LuaPlayer::GetRankPoints },
-    { "GetHonorLastWeekStandingPos", &LuaPlayer::GetHonorLastWeekStandingPos },
-#endif
-
-    // Setters
-    { "AdvanceSkillsToMax", &LuaPlayer::AdvanceSkillsToMax },
-    { "AdvanceSkill", &LuaPlayer::AdvanceSkill },
-    { "AdvanceAllSkills", &LuaPlayer::AdvanceAllSkills },
-    { "AddLifetimeKills", &LuaPlayer::AddLifetimeKills },
-    { "SetCoinage", &LuaPlayer::SetCoinage },
-#ifndef CLASSIC
-    { "SetKnownTitle", &LuaPlayer::SetKnownTitle },
-    { "UnsetKnownTitle", &LuaPlayer::UnsetKnownTitle },
-#endif
-    { "SetBindPoint", &LuaPlayer::SetBindPoint },
-#if defined(TBC) || defined(WOTLK)
-    { "SetArenaPoints", &LuaPlayer::SetArenaPoints },
-    { "SetHonorPoints", &LuaPlayer::SetHonorPoints },
-#endif
-#ifdef CLASSIC
-    { "SetHonorStoredKills", &LuaPlayer::SetHonorStoredKills },
-    { "SetRankPoints", &LuaPlayer::SetRankPoints },
-    { "SetHonorLastWeekStandingPos", &LuaPlayer::SetHonorLastWeekStandingPos },
-#endif
-    { "SetLifetimeKills", &LuaPlayer::SetLifetimeKills },
-    { "SetGameMaster", &LuaPlayer::SetGameMaster },
-    { "SetGMChat", &LuaPlayer::SetGMChat },
-    { "SetTaxiCheat", &LuaPlayer::SetTaxiCheat },
-    { "SetGMVisible", &LuaPlayer::SetGMVisible },
-    { "SetPvPDeath", &LuaPlayer::SetPvPDeath },
-    { "SetAcceptWhispers", &LuaPlayer::SetAcceptWhispers },
-    { "SetRestBonus", &LuaPlayer::SetRestBonus },
-    { "SetQuestStatus", &LuaPlayer::SetQuestStatus },
-    { "SetReputation", &LuaPlayer::SetReputation },
-    { "SetFreeTalentPoints", &LuaPlayer::SetFreeTalentPoints },
-    { "SetGuildRank", &LuaPlayer::SetGuildRank },
-    // {"SetMovement", &LuaPlayer::SetMovement},                  // :SetMovement(type) - UNDOCUMENTED - Sets player's movement type
-    { "SetSkill", &LuaPlayer::SetSkill },
-    { "SetFactionForRace", &LuaPlayer::SetFactionForRace },
-    { "SetDrunkValue", &LuaPlayer::SetDrunkValue },
-    { "SetAtLoginFlag", &LuaPlayer::SetAtLoginFlag },
-    { "SetPlayerLock", &LuaPlayer::SetPlayerLock },
-    { "SetGender", &LuaPlayer::SetGender },
-    { "SetSheath", &LuaPlayer::SetSheath },
-#if !defined TRINITY && !AZEROTHCORE
-    { "SetFFA", &LuaPlayer::SetFFA },
-#endif
-
-    // Boolean
-    { "IsInGroup", &LuaPlayer::IsInGroup },
-    { "IsInGuild", &LuaPlayer::IsInGuild },
-    { "IsGM", &LuaPlayer::IsGM },
-    { "IsImmuneToDamage", &LuaPlayer::IsImmuneToDamage },
-    { "IsAlliance", &LuaPlayer::IsAlliance },
-    { "IsHorde", &LuaPlayer::IsHorde },
-#ifndef CLASSIC
-    { "HasTitle", &LuaPlayer::HasTitle },
-#endif
-    { "HasItem", &LuaPlayer::HasItem },
-    { "Teleport", &LuaPlayer::Teleport },
-    { "AddItem", &LuaPlayer::AddItem },
-#ifndef CLASSIC
-    { "IsInArenaTeam", &LuaPlayer::IsInArenaTeam },
-#endif
-    { "CanCompleteQuest", &LuaPlayer::CanCompleteQuest },
-    { "CanEquipItem", &LuaPlayer::CanEquipItem },
-    { "IsFalling", &LuaPlayer::IsFalling },
-    { "ToggleAFK", &LuaPlayer::ToggleAFK },
-    { "ToggleDND", &LuaPlayer::ToggleDND },
-    { "IsAFK", &LuaPlayer::IsAFK },
-    { "IsDND", &LuaPlayer::IsDND },
-    { "IsAcceptingWhispers", &LuaPlayer::IsAcceptingWhispers },
-    { "IsGMChat", &LuaPlayer::IsGMChat },
-    { "IsTaxiCheater", &LuaPlayer::IsTaxiCheater },
-    { "IsGMVisible", &LuaPlayer::IsGMVisible },
-    { "HasQuest", &LuaPlayer::HasQuest },
-    { "InBattlegroundQueue", &LuaPlayer::InBattlegroundQueue },
-    // {"IsImmuneToEnvironmentalDamage", &LuaPlayer::IsImmuneToEnvironmentalDamage},        // :IsImmuneToEnvironmentalDamage() - UNDOCUMENTED - Returns true if the player is immune to environmental damage
-    { "CanSpeak", &LuaPlayer::CanSpeak },
-    { "HasAtLoginFlag", &LuaPlayer::HasAtLoginFlag },
-    // {"InRandomLfgDungeon", &LuaPlayer::InRandomLfgDungeon},                              // :InRandomLfgDungeon() - UNDOCUMENTED - Returns true if the player is in a random LFG dungeon
-    // {"HasPendingBind", &LuaPlayer::HasPendingBind},                                      // :HasPendingBind() - UNDOCUMENTED - Returns true if the player has a pending instance bind
-#if (!defined(TBC) && !defined(CLASSIC))
-    { "HasAchieved", &LuaPlayer::HasAchieved },
-#if defined(TRINITY) || defined(AZEROTHCORE)
-    { "SetAchievement", &LuaPlayer::SetAchievement },
-#endif
-#endif
-    { "CanUninviteFromGroup", &LuaPlayer::CanUninviteFromGroup },
-    { "IsRested", &LuaPlayer::IsRested },
-    // {"CanFlyInZone", &LuaPlayer::CanFlyInZone},                                          // :CanFlyInZone(mapid, zone) - UNDOCUMENTED - Returns true if the player can fly in the area
-    // {"IsNeverVisible", &LuaPlayer::IsNeverVisible},                                      // :IsNeverVisible() - UNDOCUMENTED - Returns true if the player is never visible
-    { "IsVisibleForPlayer", &LuaPlayer::IsVisibleForPlayer },
-    // {"IsUsingLfg", &LuaPlayer::IsUsingLfg},                                              // :IsUsingLfg() - UNDOCUMENTED - Returns true if the player is using LFG
-    { "HasQuestForItem", &LuaPlayer::HasQuestForItem },
-    { "HasQuestForGO", &LuaPlayer::HasQuestForGO },
-    { "CanShareQuest", &LuaPlayer::CanShareQuest },
-    // {"HasReceivedQuestReward", &LuaPlayer::HasReceivedQuestReward},                      // :HasReceivedQuestReward(entry) - UNDOCUMENTED - Returns true if the player has recieved the quest's reward
-#if (!defined(TBC) && !defined(CLASSIC))
-    { "HasTalent", &LuaPlayer::HasTalent },
-#endif
-    { "IsInSameGroupWith", &LuaPlayer::IsInSameGroupWith },
-    { "IsInSameRaidWith", &LuaPlayer::IsInSameRaidWith },
-    { "IsGroupVisibleFor", &LuaPlayer::IsGroupVisibleFor },
-    { "HasSkill", &LuaPlayer::HasSkill },
-    { "IsHonorOrXPTarget", &LuaPlayer::IsHonorOrXPTarget },
-    { "CanParry", &LuaPlayer::CanParry },
-    { "CanBlock", &LuaPlayer::CanBlock },
-#if (!defined(TBC) && !defined(CLASSIC))
-    { "CanTitanGrip", &LuaPlayer::CanTitanGrip },
-#endif
-    { "InBattleground", &LuaPlayer::InBattleground },
-#ifndef CLASSIC
-    { "InArena", &LuaPlayer::InArena },
-#endif
-    // {"IsOutdoorPvPActive", &LuaPlayer::IsOutdoorPvPActive},                              // :IsOutdoorPvPActive() - UNDOCUMENTED - Returns true if the player is outdoor pvp active
-    // {"IsARecruiter", &LuaPlayer::IsARecruiter},                                          // :IsARecruiter() - UNDOCUMENTED - Returns true if the player is a recruiter
-    { "CanUseItem", &LuaPlayer::CanUseItem },
-    { "HasSpell", &LuaPlayer::HasSpell },
-    { "HasSpellCooldown", &LuaPlayer::HasSpellCooldown },
-    { "IsInWater", &LuaPlayer::IsInWater },
-#ifndef CLASSIC
-    { "CanFly", &LuaPlayer::CanFly },
-#endif
-    { "IsMoving", &LuaPlayer::IsMoving },
-#ifndef CLASSIC
-    { "IsFlying", &LuaPlayer::IsFlying },
-#endif
-
-    // Gossip
-    { "GossipMenuAddItem", &LuaPlayer::GossipMenuAddItem },
-    { "GossipSendMenu", &LuaPlayer::GossipSendMenu },
-    { "GossipComplete", &LuaPlayer::GossipComplete },
-    { "GossipClearMenu", &LuaPlayer::GossipClearMenu },
-
-    // Other
-    { "SendBroadcastMessage", &LuaPlayer::SendBroadcastMessage },
-    { "SendAreaTriggerMessage", &LuaPlayer::SendAreaTriggerMessage },
-    { "SendNotification", &LuaPlayer::SendNotification },
-    { "SendPacket", &LuaPlayer::SendPacket },
-    { "SendAddonMessage", &LuaPlayer::SendAddonMessage },
-    { "ModifyMoney", &LuaPlayer::ModifyMoney },
-    { "LearnSpell", &LuaPlayer::LearnSpell },
-    { "LearnTalent", &LuaPlayer::LearnTalent },
-#if !defined(CLASSIC)
-    { "RemoveArenaSpellCooldowns", &LuaPlayer::RemoveArenaSpellCooldowns },
-#endif
-    { "RemoveItem", &LuaPlayer::RemoveItem },
-    { "RemoveLifetimeKills", &LuaPlayer::RemoveLifetimeKills },
-    { "ResurrectPlayer", &LuaPlayer::ResurrectPlayer },
-    { "EquipItem", &LuaPlayer::EquipItem },
-    { "ResetSpellCooldown", &LuaPlayer::ResetSpellCooldown },
-    { "ResetTypeCooldowns", &LuaPlayer::ResetTypeCooldowns },
-    { "ResetAllCooldowns", &LuaPlayer::ResetAllCooldowns },
-    { "GiveXP", &LuaPlayer::GiveXP },                                                       // :GiveXP(xp[, victim, pureXP, triggerHook]) - UNDOCUMENTED - Gives XP to the player. If pure is false, bonuses are count in. If triggerHook is false, GiveXp hook is not triggered.
-    // {"RemovePet", &LuaPlayer::RemovePet},                                                // :RemovePet([mode, returnreagent]) - UNDOCUMENTED - Removes the player's pet. Mode determines if the pet is saved and how
-    // {"SummonPet", &LuaPlayer::SummonPet},                                              // :SummonPet(entry, x, y, z, o, petType, despwtime) - Summons a pet for the player
-    { "Say", &LuaPlayer::Say },
-    { "Yell", &LuaPlayer::Yell },
-    { "TextEmote", &LuaPlayer::TextEmote },
-    { "Whisper", &LuaPlayer::Whisper },
-    { "CompleteQuest", &LuaPlayer::CompleteQuest },
-    { "IncompleteQuest", &LuaPlayer::IncompleteQuest },
-    { "FailQuest", &LuaPlayer::FailQuest },
-    { "AddQuest", &LuaPlayer::AddQuest },
-    { "RemoveQuest", &LuaPlayer::RemoveQuest },
-    // {"RemoveActiveQuest", &LuaPlayer::RemoveActiveQuest},                                // :RemoveActiveQuest(entry) - UNDOCUMENTED - Removes an active quest
-    // {"RemoveRewardedQuest", &LuaPlayer::RemoveRewardedQuest},                            // :RemoveRewardedQuest(entry) - UNDOCUMENTED - Removes a rewarded quest
-    { "AreaExploredOrEventHappens", &LuaPlayer::AreaExploredOrEventHappens },
-    { "GroupEventHappens", &LuaPlayer::GroupEventHappens },
-    { "KilledMonsterCredit", &LuaPlayer::KilledMonsterCredit },
-    // {"KilledPlayerCredit", &LuaPlayer::KilledPlayerCredit},                              // :KilledPlayerCredit() - UNDOCUMENTED - Satisfies a player kill for the player
-    // {"KillGOCredit", &LuaPlayer::KillGOCredit},                                          // :KillGOCredit(GOEntry[, GUID]) - UNDOCUMENTED - Credits the player for destroying a GO, guid is optional
-    { "TalkedToCreature", &LuaPlayer::TalkedToCreature },
-#if (!defined(TBC) && !defined(CLASSIC))
-    { "ResetPetTalents", &LuaPlayer::ResetPetTalents },
-#endif
-    { "AddComboPoints", &LuaPlayer::AddComboPoints },
-    // {"GainSpellComboPoints", &LuaPlayer::GainSpellComboPoints},                          // :GainSpellComboPoints(amount) - UNDOCUMENTED - Player gains spell combo points
-    { "ClearComboPoints", &LuaPlayer::ClearComboPoints },
-    { "RemoveSpell", &LuaPlayer::RemoveSpell },
-    { "ResetTalents", &LuaPlayer::ResetTalents },
-    { "ResetTalentsCost", &LuaPlayer::ResetTalentsCost },
-    // {"AddTalent", &LuaPlayer::AddTalent},                                                // :AddTalent(spellid, spec, learning) - UNDOCUMENTED - Adds a talent spell for the player to given spec
-    { "RemoveFromGroup", &LuaPlayer::RemoveFromGroup },
-    { "KillPlayer", &LuaPlayer::KillPlayer },
-    { "DurabilityLossAll", &LuaPlayer::DurabilityLossAll },
-    { "DurabilityLoss", &LuaPlayer::DurabilityLoss },
-    { "DurabilityPointsLoss", &LuaPlayer::DurabilityPointsLoss },
-    { "DurabilityPointsLossAll", &LuaPlayer::DurabilityPointsLossAll },
-    { "DurabilityPointLossForEquipSlot", &LuaPlayer::DurabilityPointLossForEquipSlot },
-    { "DurabilityRepairAll", &LuaPlayer::DurabilityRepairAll },
-    { "DurabilityRepair", &LuaPlayer::DurabilityRepair },
-#if defined(TBC) || defined(WOTLK)
-    { "ModifyHonorPoints", &LuaPlayer::ModifyHonorPoints },
-    { "ModifyArenaPoints", &LuaPlayer::ModifyArenaPoints },
-#endif
-    { "LeaveBattleground", &LuaPlayer::LeaveBattleground },
-    // {"BindToInstance", &LuaPlayer::BindToInstance},                                      // :BindToInstance() - UNDOCUMENTED - Binds the player to the current instance
-    { "UnbindInstance", &LuaPlayer::UnbindInstance },
-    { "UnbindAllInstances", &LuaPlayer::UnbindAllInstances },
-    { "RemoveFromBattlegroundRaid", &LuaPlayer::RemoveFromBattlegroundRaid },
-#if (!defined(TBC) && !defined(CLASSIC))
-    { "ResetAchievements", &LuaPlayer::ResetAchievements },
-#endif
-    { "KickPlayer", &LuaPlayer::KickPlayer },
-    { "LogoutPlayer", &LuaPlayer::LogoutPlayer },
-    { "SendTrainerList", &LuaPlayer::SendTrainerList },
-    { "SendListInventory", &LuaPlayer::SendListInventory },
-    { "SendShowBank", &LuaPlayer::SendShowBank },
-    { "SendTabardVendorActivate", &LuaPlayer::SendTabardVendorActivate },
-    { "SendSpiritResurrect", &LuaPlayer::SendSpiritResurrect },
-    { "SendTaxiMenu", &LuaPlayer::SendTaxiMenu },
-    { "SendUpdateWorldState", &LuaPlayer::SendUpdateWorldState },
-    { "RewardQuest", &LuaPlayer::RewardQuest },
-    { "SendAuctionMenu", &LuaPlayer::SendAuctionMenu },
-    { "SendShowMailBox", &LuaPlayer::SendShowMailBox },
-    { "StartTaxi", &LuaPlayer::StartTaxi },
-    { "GossipSendPOI", &LuaPlayer::GossipSendPOI },
-    { "GossipAddQuests", &LuaPlayer::GossipAddQuests },
-    { "SendQuestTemplate", &LuaPlayer::SendQuestTemplate },
-    { "SpawnBones", &LuaPlayer::SpawnBones },
-    { "RemovedInsignia", &LuaPlayer::RemovedInsignia },
-    { "SendGuildInvite", &LuaPlayer::SendGuildInvite },
-    { "Mute", &LuaPlayer::Mute },
-    { "SummonPlayer", &LuaPlayer::SummonPlayer },
-    { "SaveToDB", &LuaPlayer::SaveToDB },
-    { "GroupInvite", &LuaPlayer::GroupInvite },
-    { "GroupCreate", &LuaPlayer::GroupCreate },
-    { "SendCinematicStart", &LuaPlayer::SendCinematicStart },
-#if !defined(CLASSIC) && !defined(TBC)
-    { "SendMovieStart", &LuaPlayer::SendMovieStart },
-#endif
-#ifdef CLASSIC
-    { "UpdateHonor", &LuaPlayer::UpdateHonor },
-    { "ResetHonor", &LuaPlayer::ResetHonor },
-    { "ClearHonorInfo", &LuaPlayer::ClearHonorInfo },
-#endif
-
-    { NULL, NULL }
-};
-
-ElunaRegister<Creature> CreatureMethods[] =
-{
-    // Getters
-    { "GetAITarget", &LuaCreature::GetAITarget },
-    { "GetAITargets", &LuaCreature::GetAITargets },
-    { "GetAITargetsCount", &LuaCreature::GetAITargetsCount },
-    { "GetHomePosition", &LuaCreature::GetHomePosition },
-    { "GetCorpseDelay", &LuaCreature::GetCorpseDelay },
-    { "GetCreatureSpellCooldownDelay", &LuaCreature::GetCreatureSpellCooldownDelay },
-    { "GetScriptId", &LuaCreature::GetScriptId },
-    { "GetAIName", &LuaCreature::GetAIName },
-    { "GetScriptName", &LuaCreature::GetScriptName },
-#ifndef AZEROTHCORE
-    { "GetAttackDistance", &LuaCreature::GetAttackDistance },
-#endif
-    { "GetAggroRange", &LuaCreature::GetAggroRange },
-    { "GetDefaultMovementType", &LuaCreature::GetDefaultMovementType },
-    { "GetRespawnDelay", &LuaCreature::GetRespawnDelay },
-    { "GetWanderRadius", &LuaCreature::GetWanderRadius },
-    { "GetCurrentWaypointId", &LuaCreature::GetCurrentWaypointId },
-#if defined(TRINITY) || AZEROTHCORE
-    { "GetWaypointPath", &LuaCreature::GetWaypointPath },
-    { "GetLootMode", &LuaCreature::GetLootMode },
-#endif
-    { "GetLootRecipient", &LuaCreature::GetLootRecipient },
-    { "GetLootRecipientGroup", &LuaCreature::GetLootRecipientGroup },
-    { "GetNPCFlags", &LuaCreature::GetNPCFlags },
-    { "GetExtraFlags", &LuaCreature::GetExtraFlags },
-#if defined(CLASSIC) || defined(TBC) || defined(WOTLK)
-    { "GetShieldBlockValue", &LuaCreature::GetShieldBlockValue },
-#endif
-    { "GetDBTableGUIDLow", &LuaCreature::GetDBTableGUIDLow },
-    { "GetCreatureFamily", &LuaCreature::GetCreatureFamily },
-
-    // Setters
-#if defined(TRINITY) || defined(AZEROTHCORE)
-    { "SetRegeneratingHealth", &LuaCreature::SetRegeneratingHealth },
-#endif
-    { "SetHover", &LuaCreature::SetHover },
-    { "SetDisableGravity", &LuaCreature::SetDisableGravity },
-    { "SetAggroEnabled", &LuaCreature::SetAggroEnabled },
-    { "SetNoCallAssistance", &LuaCreature::SetNoCallAssistance },
-    { "SetNoSearchAssistance", &LuaCreature::SetNoSearchAssistance },
-    { "SetDefaultMovementType", &LuaCreature::SetDefaultMovementType },
-    { "SetRespawnDelay", &LuaCreature::SetRespawnDelay },
-    { "SetWanderRadius", &LuaCreature::SetWanderRadius },
-    { "SetInCombatWithZone", &LuaCreature::SetInCombatWithZone },
-    { "SetDisableReputationGain", &LuaCreature::SetDisableReputationGain },
-#if defined(TRINITY) || AZEROTHCORE
-    { "SetLootMode", &LuaCreature::SetLootMode },
-#endif
-    { "SetNPCFlags", &LuaCreature::SetNPCFlags },
-#if defined(TRINITY) || AZEROTHCORE
-    { "SetReactState", &LuaCreature::SetReactState },
-#endif
-    { "SetDeathState", &LuaCreature::SetDeathState },
-    { "SetWalk", &LuaCreature::SetWalk },
-    { "SetHomePosition", &LuaCreature::SetHomePosition },
-    { "SetEquipmentSlots", &LuaCreature::SetEquipmentSlots },
-
-    // Boolean
-    { "IsRegeneratingHealth", &LuaCreature::IsRegeneratingHealth },
-#if defined(TRINITY) || defined(AZEROTHCORE)
-    { "IsDungeonBoss", &LuaCreature::IsDungeonBoss },
-#endif
-    { "IsWorldBoss", &LuaCreature::IsWorldBoss },
-    { "IsRacialLeader", &LuaCreature::IsRacialLeader },
-    { "IsCivilian", &LuaCreature::IsCivilian },
-#if defined(TRINITY) || AZEROTHCORE
-    { "IsTrigger", &LuaCreature::IsTrigger },
-#endif
-    { "IsGuard", &LuaCreature::IsGuard },
-    { "IsElite", &LuaCreature::IsElite },
-    { "IsInEvadeMode", &LuaCreature::IsInEvadeMode },
-    { "HasCategoryCooldown", &LuaCreature::HasCategoryCooldown },
-    { "CanWalk", &LuaCreature::CanWalk },
-    { "CanSwim", &LuaCreature::CanSwim },
-    { "CanAggro", &LuaCreature::CanAggro },
-#if defined(TRINITY) || AZEROTHCORE
-    { "CanStartAttack", &LuaCreature::CanStartAttack },
-#endif
-    { "HasSearchedAssistance", &LuaCreature::HasSearchedAssistance },
-    { "IsTappedBy", &LuaCreature::IsTappedBy },
-    { "HasLootRecipient", &LuaCreature::HasLootRecipient },
-    { "CanAssistTo", &LuaCreature::CanAssistTo },
-    { "IsTargetableForAttack", &LuaCreature::IsTargetableForAttack },
-    { "CanCompleteQuest", &LuaCreature::CanCompleteQuest },
-    { "IsReputationGainDisabled", &LuaCreature::IsReputationGainDisabled },
-#if defined(TRINITY) || AZEROTHCORE
-    { "IsDamageEnoughForLootingAndReward", &LuaCreature::IsDamageEnoughForLootingAndReward },
-    { "HasLootMode", &LuaCreature::HasLootMode },
-#endif
-    { "HasSpell", &LuaCreature::HasSpell },
-    { "HasQuest", &LuaCreature::HasQuest },
-    { "HasSpellCooldown", &LuaCreature::HasSpellCooldown },
-    { "CanFly", &LuaCreature::CanFly },
-
-    // Other
-    { "FleeToGetAssistance", &LuaCreature::FleeToGetAssistance },
-    { "CallForHelp", &LuaCreature::CallForHelp },
-    { "CallAssistance", &LuaCreature::CallAssistance },
-    { "RemoveCorpse", &LuaCreature::RemoveCorpse },
-    { "DespawnOrUnsummon", &LuaCreature::DespawnOrUnsummon },
-    { "Respawn", &LuaCreature::Respawn },
-    { "AttackStart", &LuaCreature::AttackStart },
-#if defined(TRINITY) || AZEROTHCORE
-    { "AddLootMode", &LuaCreature::AddLootMode },
-    { "ResetLootMode", &LuaCreature::ResetLootMode },
-    { "RemoveLootMode", &LuaCreature::RemoveLootMode },
-#endif
-    { "SaveToDB", &LuaCreature::SaveToDB },
-    { "SelectVictim", &LuaCreature::SelectVictim },
-    { "MoveWaypoint", &LuaCreature::MoveWaypoint },
-    { "UpdateEntry", &LuaCreature::UpdateEntry },
-
-    { NULL, NULL }
-};
-
-ElunaRegister<GameObject> GameObjectMethods[] =
-{
-    // Getters
-    { "GetDisplayId", &LuaGameObject::GetDisplayId },
-    { "GetGoState", &LuaGameObject::GetGoState },
-    { "GetLootState", &LuaGameObject::GetLootState },
-    { "GetLootRecipient", &LuaGameObject::GetLootRecipient },
-    { "GetLootRecipientGroup", &LuaGameObject::GetLootRecipientGroup },
-    { "GetDBTableGUIDLow", &LuaGameObject::GetDBTableGUIDLow },
-
-    // Setters
-    { "SetGoState", &LuaGameObject::SetGoState },
-    { "SetLootState", &LuaGameObject::SetLootState },
-    { "SetRespawnTime", &LuaGameObject::SetRespawnTime },
-
-    // Boolean
-    { "IsTransport", &LuaGameObject::IsTransport },
-    // {"IsDestructible", &LuaGameObject::IsDestructible},    // :IsDestructible() - UNDOCUMENTED
-    { "IsActive", &LuaGameObject::IsActive },
-    { "HasQuest", &LuaGameObject::HasQuest },
-    { "IsSpawned", &LuaGameObject::IsSpawned },
-
-    // Other
-    { "RemoveFromWorld", &LuaGameObject::RemoveFromWorld },
-    { "UseDoorOrButton", &LuaGameObject::UseDoorOrButton },
-    { "Despawn", &LuaGameObject::Despawn },
-    { "Respawn", &LuaGameObject::Respawn },
-    { "SaveToDB", &LuaGameObject::SaveToDB },
-
-    { NULL, NULL }
-};
-
-ElunaRegister<Item> ItemMethods[] =
-{
-    // Getters
-    { "GetOwnerGUID", &LuaItem::GetOwnerGUID },
-    { "GetOwner", &LuaItem::GetOwner },
-    { "GetCount", &LuaItem::GetCount },
-    { "GetMaxStackCount", &LuaItem::GetMaxStackCount },
-    { "GetSlot", &LuaItem::GetSlot },
-    { "GetBagSlot", &LuaItem::GetBagSlot },
-    { "GetEnchantmentId", &LuaItem::GetEnchantmentId },
-    { "GetSpellId", &LuaItem::GetSpellId },
-    { "GetSpellTrigger", &LuaItem::GetSpellTrigger },
-    { "GetItemLink", &LuaItem::GetItemLink },
-    { "GetClass", &LuaItem::GetClass },
-    { "GetSubClass", &LuaItem::GetSubClass },
-    { "GetName", &LuaItem::GetName },
-    { "GetDisplayId", &LuaItem::GetDisplayId },
-    { "GetQuality", &LuaItem::GetQuality },
-    { "GetBuyCount", &LuaItem::GetBuyCount },
-    { "GetBuyPrice", &LuaItem::GetBuyPrice },
-    { "GetSellPrice", &LuaItem::GetSellPrice },
-    { "GetInventoryType", &LuaItem::GetInventoryType },
-    { "GetAllowableClass", &LuaItem::GetAllowableClass },
-    { "GetAllowableRace", &LuaItem::GetAllowableRace },
-    { "GetItemLevel", &LuaItem::GetItemLevel },
-    { "GetRequiredLevel", &LuaItem::GetRequiredLevel },
-#ifdef WOTLK
-    { "GetStatsCount", &LuaItem::GetStatsCount },
-#endif
-    { "GetRandomProperty", &LuaItem::GetRandomProperty },
-#ifndef CLASSIC
-    { "GetRandomSuffix", &LuaItem::GetRandomSuffix },
-#endif
-    { "GetItemSet", &LuaItem::GetItemSet },
-    { "GetBagSize", &LuaItem::GetBagSize },
-
-    // Setters
-    { "SetOwner", &LuaItem::SetOwner },
-    { "SetBinding", &LuaItem::SetBinding },
-    { "SetCount", &LuaItem::SetCount },
-
-    // Boolean
-    { "IsSoulBound", &LuaItem::IsSoulBound },
-#if (!defined(TBC) && !defined(CLASSIC))
-    { "IsBoundAccountWide", &LuaItem::IsBoundAccountWide },
-#endif
-    { "IsBoundByEnchant", &LuaItem::IsBoundByEnchant },
-    { "IsNotBoundToPlayer", &LuaItem::IsNotBoundToPlayer },
-    { "IsLocked", &LuaItem::IsLocked },
-    { "IsBag", &LuaItem::IsBag },
-#ifndef CLASSIC
-    { "IsCurrencyToken", &LuaItem::IsCurrencyToken },
-#endif
-    { "IsNotEmptyBag", &LuaItem::IsNotEmptyBag },
-    { "IsBroken", &LuaItem::IsBroken },
-    { "CanBeTraded", &LuaItem::CanBeTraded },
-    { "IsInTrade", &LuaItem::IsInTrade },
-    { "IsInBag", &LuaItem::IsInBag },
-    { "IsEquipped", &LuaItem::IsEquipped },
-    { "HasQuest", &LuaItem::HasQuest },
-    { "IsPotion", &LuaItem::IsPotion },
-#if defined(WOTLK)
-    { "IsWeaponVellum", &LuaItem::IsWeaponVellum },
-    { "IsArmorVellum", &LuaItem::IsArmorVellum },
-#endif
-    { "IsConjuredConsumable", &LuaItem::IsConjuredConsumable },
-    //{"IsRefundExpired", &LuaItem::IsRefundExpired},               // :IsRefundExpired() - UNDOCUMENTED - Returns true if the item's refund time has expired
-    { "SetEnchantment", &LuaItem::SetEnchantment },
-    { "ClearEnchantment", &LuaItem::ClearEnchantment },
-
-    // Other
-    { "SaveToDB", &LuaItem::SaveToDB },
-
-    { NULL, NULL }
-};
-
-ElunaRegister<Aura> AuraMethods[] =
-{
-    // Getters
-    { "GetCaster", &LuaAura::GetCaster },
-    { "GetCasterGUID", &LuaAura::GetCasterGUID },
-    { "GetCasterLevel", &LuaAura::GetCasterLevel },
-    { "GetDuration", &LuaAura::GetDuration },
-    { "GetMaxDuration", &LuaAura::GetMaxDuration },
-    { "GetAuraId", &LuaAura::GetAuraId },
-    { "GetStackAmount", &LuaAura::GetStackAmount },
-    { "GetOwner", &LuaAura::GetOwner },
-
-    // Setters
-    { "SetDuration", &LuaAura::SetDuration },
-    { "SetMaxDuration", &LuaAura::SetMaxDuration },
-    { "SetStackAmount", &LuaAura::SetStackAmount },
-
-    // Other
-    { "Remove", &LuaAura::Remove },
-
-    { NULL, NULL }
-};
-
-ElunaRegister<Spell> SpellMethods[] =
-{
-    // Getters
-    { "GetCaster", &LuaSpell::GetCaster },
-    { "GetCastTime", &LuaSpell::GetCastTime },
-    { "GetEntry", &LuaSpell::GetEntry },
-    { "GetDuration", &LuaSpell::GetDuration },
-    { "GetPowerCost", &LuaSpell::GetPowerCost },
-    { "GetTargetDest", &LuaSpell::GetTargetDest },
-    { "GetTarget", &LuaSpell::GetTarget },
-
-    // Setters
-    { "SetAutoRepeat", &LuaSpell::SetAutoRepeat },
-
-    // Boolean
-    { "IsAutoRepeat", &LuaSpell::IsAutoRepeat },
-
-    // Other
-    { "Cancel", &LuaSpell::Cancel },
-    { "Cast", &LuaSpell::Cast },
-    { "Finish", &LuaSpell::Finish },
-
-    { NULL, NULL }
-};
-
-ElunaRegister<Quest> QuestMethods[] =
-{
-    // Getters
-    { "GetId", &LuaQuest::GetId },
-    { "GetLevel", &LuaQuest::GetLevel },
-    // {"GetMaxLevel", &LuaQuest::GetMaxLevel},                   // :GetMaxLevel() - UNDOCUMENTED - Returns the quest's max level
-    { "GetMinLevel", &LuaQuest::GetMinLevel },
-    { "GetNextQuestId", &LuaQuest::GetNextQuestId },
-    { "GetPrevQuestId", &LuaQuest::GetPrevQuestId },
-    { "GetNextQuestInChain", &LuaQuest::GetNextQuestInChain },
-    { "GetFlags", &LuaQuest::GetFlags },
-    { "GetType", &LuaQuest::GetType },
-
-    // Boolean
-    { "HasFlag", &LuaQuest::HasFlag },
-#ifndef CLASSIC
-    { "IsDaily", &LuaQuest::IsDaily },
-#endif
-    { "IsRepeatable", &LuaQuest::IsRepeatable },
-
-    { NULL, NULL }
-};
-
-ElunaRegister<Group> GroupMethods[] =
-{
-    // Getters
-    { "GetMembers", &LuaGroup::GetMembers },
-    { "GetLeaderGUID", &LuaGroup::GetLeaderGUID },
-    { "GetGUID", &LuaGroup::GetGUID },
-    { "GetMemberGroup", &LuaGroup::GetMemberGroup },
-    { "GetMemberGUID", &LuaGroup::GetMemberGUID },
-    { "GetMembersCount", &LuaGroup::GetMembersCount },
-
-    // Setters
-    { "SetLeader", &LuaGroup::SetLeader },
-    { "SetMembersGroup", &LuaGroup::SetMembersGroup },
-    { "SetTargetIcon", &LuaGroup::SetTargetIcon },
-
-    // Boolean
-    { "IsLeader", &LuaGroup::IsLeader },
-    { "AddMember", &LuaGroup::AddMember },
-    { "RemoveMember", &LuaGroup::RemoveMember },
-    { "Disband", &LuaGroup::Disband },
-    { "IsFull", &LuaGroup::IsFull },
-#if !(defined(CLASSIC) || defined(TBC))
-    { "IsLFGGroup", &LuaGroup::IsLFGGroup },
-#endif
-    { "IsRaidGroup", &LuaGroup::IsRaidGroup },
-    { "IsBGGroup", &LuaGroup::IsBGGroup },
-    // {"IsBFGroup", &LuaGroup::IsBFGroup},                       // :IsBFGroup() - UNDOCUMENTED - Returns true if the group is a battlefield group
-    { "IsMember", &LuaGroup::IsMember },
-    { "IsAssistant", &LuaGroup::IsAssistant },
-    { "SameSubGroup", &LuaGroup::SameSubGroup },
-    { "HasFreeSlotSubGroup", &LuaGroup::HasFreeSlotSubGroup },
-
-    // Other
-    { "SendPacket", &LuaGroup::SendPacket },
-    // {"ConvertToLFG", &LuaGroup::ConvertToLFG},                 // :ConvertToLFG() - UNDOCUMENTED - Converts the group to an LFG group
-    { "ConvertToRaid", &LuaGroup::ConvertToRaid },
-
-    { NULL, NULL }
-};
-
-ElunaRegister<Guild> GuildMethods[] =
-{
-    // Getters
-    { "GetMembers", &LuaGuild::GetMembers },
-    { "GetLeader", &LuaGuild::GetLeader },
-    { "GetLeaderGUID", &LuaGuild::GetLeaderGUID },
-    { "GetId", &LuaGuild::GetId },
-    { "GetName", &LuaGuild::GetName },
-    { "GetMOTD", &LuaGuild::GetMOTD },
-    { "GetInfo", &LuaGuild::GetInfo },
-    { "GetMemberCount", &LuaGuild::GetMemberCount },
-
-    // Setters
-#ifndef CLASSIC
-    { "SetBankTabText", &LuaGuild::SetBankTabText },
-#endif
-    { "SetMemberRank", &LuaGuild::SetMemberRank },
-#if defined(CLASSIC) || defined(TBC) || defined(WOTLK)
-    { "SetLeader", &LuaGuild::SetLeader },
-#endif
-
-    // Other
-    { "SendPacket", &LuaGuild::SendPacket },
-    { "SendPacketToRanked", &LuaGuild::SendPacketToRanked },
-    { "Disband", &LuaGuild::Disband },
-    { "AddMember", &LuaGuild::AddMember },
-    { "DeleteMember", &LuaGuild::DeleteMember },
-
-    { NULL, NULL }
-};
-
-#ifndef CLASSIC
-#ifndef TBC
-ElunaRegister<Vehicle> VehicleMethods[] =
-{
-    // Getters
-    { "GetOwner", &LuaVehicle::GetOwner },
-    { "GetEntry", &LuaVehicle::GetEntry },
-    { "GetPassenger", &LuaVehicle::GetPassenger },
-
-    // Boolean
-    { "IsOnBoard", &LuaVehicle::IsOnBoard },
-
-    // Other
-    { "AddPassenger", &LuaVehicle::AddPassenger },
-    { "RemovePassenger", &LuaVehicle::RemovePassenger },
-
-    { NULL, NULL }
-};
-#endif
-#endif
-
-ElunaRegister<ElunaQuery> QueryMethods[] =
-{
-    // Getters
-    { "GetColumnCount", &LuaQuery::GetColumnCount },
-    { "GetRowCount", &LuaQuery::GetRowCount },
-    { "GetRow", &LuaQuery::GetRow },
-    { "GetBool", &LuaQuery::GetBool },
-    { "GetUInt8", &LuaQuery::GetUInt8 },
-    { "GetUInt16", &LuaQuery::GetUInt16 },
-    { "GetUInt32", &LuaQuery::GetUInt32 },
-    { "GetUInt64", &LuaQuery::GetUInt64 },
-    { "GetInt8", &LuaQuery::GetInt8 },
-    { "GetInt16", &LuaQuery::GetInt16 },
-    { "GetInt32", &LuaQuery::GetInt32 },
-    { "GetInt64", &LuaQuery::GetInt64 },
-    { "GetFloat", &LuaQuery::GetFloat },
-    { "GetDouble", &LuaQuery::GetDouble },
-    { "GetString", &LuaQuery::GetString },
-
-    // Boolean
-    { "NextRow", &LuaQuery::NextRow },
-    { "IsNull", &LuaQuery::IsNull },
-
-    { NULL, NULL }
-};
-
-ElunaRegister<WorldPacket> PacketMethods[] =
-{
-    // Getters
-    { "GetOpcode", &LuaPacket::GetOpcode },
-    { "GetSize", &LuaPacket::GetSize },
-
-    // Setters
-    { "SetOpcode", &LuaPacket::SetOpcode },
-
-    // Readers
-    { "ReadByte", &LuaPacket::ReadByte },
-    { "ReadUByte", &LuaPacket::ReadUByte },
-    { "ReadShort", &LuaPacket::ReadShort },
-    { "ReadUShort", &LuaPacket::ReadUShort },
-    { "ReadLong", &LuaPacket::ReadLong },
-    { "ReadULong", &LuaPacket::ReadULong },
-    { "ReadGUID", &LuaPacket::ReadGUID },
-    { "ReadString", &LuaPacket::ReadString },
-    { "ReadFloat", &LuaPacket::ReadFloat },
-    { "ReadDouble", &LuaPacket::ReadDouble },
-
-    // Writers
-    { "WriteByte", &LuaPacket::WriteByte },
-    { "WriteUByte", &LuaPacket::WriteUByte },
-    { "WriteShort", &LuaPacket::WriteShort },
-    { "WriteUShort", &LuaPacket::WriteUShort },
-    { "WriteLong", &LuaPacket::WriteLong },
-    { "WriteULong", &LuaPacket::WriteULong },
-    { "WriteGUID", &LuaPacket::WriteGUID },
-    { "WriteString", &LuaPacket::WriteString },
-    { "WriteFloat", &LuaPacket::WriteFloat },
-    { "WriteDouble", &LuaPacket::WriteDouble },
-
-    { NULL, NULL }
-};
-
-ElunaRegister<Map> MapMethods[] =
-{
-    // Getters
-    { "GetName", &LuaMap::GetName },
-    { "GetDifficulty", &LuaMap::GetDifficulty },
-    { "GetInstanceId", &LuaMap::GetInstanceId },
-    { "GetInstanceData", &LuaMap::GetInstanceData },
-    { "GetPlayerCount", &LuaMap::GetPlayerCount },
-    { "GetPlayers", &LuaMap::GetPlayers },
-    { "GetMapId", &LuaMap::GetMapId },
-    { "GetAreaId", &LuaMap::GetAreaId },
-    { "GetHeight", &LuaMap::GetHeight },
-    { "GetWorldObject", &LuaMap::GetWorldObject },
-
-    // Setters
-    { "SetWeather", &LuaMap::SetWeather },
-
-    // Boolean
-#ifndef CLASSIC
-    { "IsArena", &LuaMap::IsArena },
-#endif
-    { "IsBattleground", &LuaMap::IsBattleground },
-    { "IsDungeon", &LuaMap::IsDungeon },
-    { "IsEmpty", &LuaMap::IsEmpty },
-#ifndef CLASSIC
-    { "IsHeroic", &LuaMap::IsHeroic },
-#endif
-    { "IsRaid", &LuaMap::IsRaid },
-
-    // Other
-    { "SaveInstanceData", &LuaMap::SaveInstanceData },
-
-    { NULL, NULL }
-};
-
-ElunaRegister<Corpse> CorpseMethods[] =
-{
-    // Getters
-    { "GetOwnerGUID", &LuaCorpse::GetOwnerGUID },
-    { "GetGhostTime", &LuaCorpse::GetGhostTime },
-    { "GetType", &LuaCorpse::GetType },
-
-    // Other
-    { "ResetGhostTime", &LuaCorpse::ResetGhostTime },
-    { "SaveToDB", &LuaCorpse::SaveToDB },
-
-    { NULL, NULL }
-};
-
-ElunaRegister<AuctionHouseEntry> AuctionMethods[] =
-{
-    { NULL, NULL }
-};
-
-ElunaRegister<BattleGround> BattleGroundMethods[] =
-{
-    // Getters
-    { "GetName", &LuaBattleGround::GetName },
-    { "GetAlivePlayersCountByTeam", &LuaBattleGround::GetAlivePlayersCountByTeam },
-    { "GetMap", &LuaBattleGround::GetMap },
-    { "GetBonusHonorFromKillCount", &LuaBattleGround::GetBonusHonorFromKillCount },
-#ifndef AZEROTHCORE
-    { "GetBracketId", &LuaBattleGround::GetBracketId },
-#endif
-    { "GetEndTime", &LuaBattleGround::GetEndTime },
-    { "GetFreeSlotsForTeam", &LuaBattleGround::GetFreeSlotsForTeam },
-    { "GetInstanceId", &LuaBattleGround::GetInstanceId },
-    { "GetMapId", &LuaBattleGround::GetMapId },
-    { "GetTypeId", &LuaBattleGround::GetTypeId },
-    { "GetMaxLevel", &LuaBattleGround::GetMaxLevel },
-    { "GetMinLevel", &LuaBattleGround::GetMinLevel },
-    { "GetMaxPlayers", &LuaBattleGround::GetMaxPlayers },
-    { "GetMinPlayers", &LuaBattleGround::GetMinPlayers },
-    { "GetMaxPlayersPerTeam", &LuaBattleGround::GetMaxPlayersPerTeam },
-    { "GetMinPlayersPerTeam", &LuaBattleGround::GetMinPlayersPerTeam },
-    { "GetWinner", &LuaBattleGround::GetWinner },
-    { "GetStatus", &LuaBattleGround::GetStatus },
-
-    { NULL, NULL }
-};
-
-=======
->>>>>>> 71b1feb0
 #if (!defined(TBC) && !defined(CLASSIC))
 // fix compile error about accessing vehicle destructor
 template<> int ElunaTemplate<Vehicle>::CollectGarbage(lua_State* L)

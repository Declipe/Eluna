--- conflicted
+++ resolved
@@ -865,11 +865,8 @@
         auto const& threatlist = creature->GetThreatManager().GetSortedThreatList();
 #elif defined(AZEROTHCORE)
         auto const& threatlist = creature->getThreatMgr().getThreatList();
-<<<<<<< HEAD
-=======
 #elif defined(CMANGOS)
         auto const& threatlist = creature->getThreatManager().getThreatList();
->>>>>>> 78c930c7
 #else
         ThreatList const& threatlist = creature->GetThreatManager().getThreatList();
 #endif

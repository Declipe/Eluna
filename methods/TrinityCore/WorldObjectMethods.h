/*
* Copyright (C) 2010 - 2024 Eluna Lua Engine <https://elunaluaengine.github.io/>
* This program is free software licensed under GPL version 3
* Please see the included DOCS/LICENSE.md for more information
*/

#ifndef WORLDOBJECTMETHODS_H
#define WORLDOBJECTMETHODS_H

#include "LuaValue.h"

/***
 * Inherits all methods from: [Object]
 */
namespace LuaWorldObject
{
    /**
     * Returns the name of the [WorldObject]
     *
     * @return string name
     */
    int GetName(Eluna* E, WorldObject* obj)
    {
        E->Push(obj->GetName());
        return 1;
    }

    /**
     * Returns the current [Map] object of the [WorldObject]
     *
     * @return [Map] mapObject
     */
    int GetMap(Eluna* E, WorldObject* obj)
    {
        E->Push(obj->GetMap());
        return 1;
    }

    /**
     * Returns the current phase of the [WorldObject]
     *
     * @return uint32 phase
     */
    int GetPhaseMask(Eluna* E, WorldObject* obj)
    {
        E->Push(obj->GetPhaseMask());
        return 1;
    }

    /**
    * Sets the [WorldObject]'s phase mask.
    *
    * @param uint32 phaseMask
    * @param bool update = true : update visibility to nearby objects
    */
    int SetPhaseMask(Eluna* E, WorldObject* obj)
    {
        uint32 phaseMask = E->CHECKVAL<uint32>(2);
        bool update = E->CHECKVAL<bool>(3, true);

        obj->SetPhaseMask(phaseMask, update);
        return 0;
    }

    /**
     * Returns the current instance ID of the [WorldObject]
     *
     * @return uint32 instanceId
     */
    int GetInstanceId(Eluna* E, WorldObject* obj)
    {
        E->Push(obj->GetInstanceId());
        return 1;
    }

    /**
     * Returns the current area ID of the [WorldObject]
     *
     * @return uint32 areaId
     */
    int GetAreaId(Eluna* E, WorldObject* obj)
    {
        E->Push(obj->GetAreaId());
        return 1;
    }

    /**
     * Returns the current zone ID of the [WorldObject]
     *
     * @return uint32 zoneId
     */
    int GetZoneId(Eluna* E, WorldObject* obj)
    {
        E->Push(obj->GetZoneId());
        return 1;
    }

    /**
     * Returns the current map ID of the [WorldObject]
     *
     * @return uint32 mapId
     */
    int GetMapId(Eluna* E, WorldObject* obj)
    {
        E->Push(obj->GetMapId());
        return 1;
    }

    /**
     * Returns the current X coordinate of the [WorldObject]
     *
     * @return float x
     */
    int GetX(Eluna* E, WorldObject* obj)
    {
        E->Push(obj->GetPositionX());
        return 1;
    }

    /**
     * Returns the current Y coordinate of the [WorldObject]
     *
     * @return float y
     */
    int GetY(Eluna* E, WorldObject* obj)
    {
        E->Push(obj->GetPositionY());
        return 1;
    }

    /**
     * Returns the current Z coordinate of the [WorldObject]
     *
     * @return float z
     */
    int GetZ(Eluna* E, WorldObject* obj)
    {
        E->Push(obj->GetPositionZ());
        return 1;
    }

    /**
     * Returns the current orientation of the [WorldObject]
     *
     * @return float orientation / facing
     */
    int GetO(Eluna* E, WorldObject* obj)
    {
        E->Push(obj->GetOrientation());
        return 1;
    }

    /**
     * Returns the coordinates and orientation of the [WorldObject]
     *
     * @return float x : x coordinate of the [WorldObject]
     * @return float y : y coordinate of the [WorldObject]
     * @return float z : z coordinate (height) of the [WorldObject]
     * @return float o : facing / orientation of  the [WorldObject]
     */
    int GetLocation(Eluna* E, WorldObject* obj)
    {
        E->Push(obj->GetPositionX());
        E->Push(obj->GetPositionY());
        E->Push(obj->GetPositionZ());
        E->Push(obj->GetOrientation());
        return 4;
    }

    /**
     * Returns the nearest [Player] object in sight of the [WorldObject] or within the given range
     *
     * @param float range = 533.33333 : optionally set range. Default range is grid size
     * @param uint32 hostile = 0 : 0 both, 1 hostile, 2 friendly
     * @param uint32 dead = 1 : 0 both, 1 alive, 2 dead
     *
     * @return [Player] nearestPlayer
     */
    int GetNearestPlayer(Eluna* E, WorldObject* obj)
    {
        float range = E->CHECKVAL<float>(2, SIZE_OF_GRIDS);
        uint32 hostile = E->CHECKVAL<uint32>(3, 0);
        uint32 dead = E->CHECKVAL<uint32>(4, 1);

        Unit* target = NULL;
        ElunaUtil::WorldObjectInRangeCheck checker(true, obj, range, TYPEMASK_PLAYER, 0, hostile, dead);
        Trinity::UnitLastSearcher<ElunaUtil::WorldObjectInRangeCheck> searcher(obj, target, checker);
        Cell::VisitAllObjects(obj, searcher, range);

        E->Push(target);
        return 1;
    }

    /**
     * Returns the nearest [GameObject] object in sight of the [WorldObject] or within the given range and/or with a specific entry ID
     *
     * @param float range = 533.33333 : optionally set range. Default range is grid size
     * @param uint32 entryId = 0 : optionally set entry ID of game object to find
     * @param uint32 hostile = 0 : 0 both, 1 hostile, 2 friendly
     *
     * @return [GameObject] nearestGameObject
     */
    int GetNearestGameObject(Eluna* E, WorldObject* obj)
    {
        float range = E->CHECKVAL<float>(2, SIZE_OF_GRIDS);
        uint32 entry = E->CHECKVAL<uint32>(3, 0);
        uint32 hostile = E->CHECKVAL<uint32>(4, 0);

        GameObject* target = NULL;
        ElunaUtil::WorldObjectInRangeCheck checker(true, obj, range, TYPEMASK_GAMEOBJECT, entry, hostile);
        Trinity::GameObjectLastSearcher<ElunaUtil::WorldObjectInRangeCheck> searcher(obj, target, checker);
        Cell::VisitAllObjects(obj, searcher, range);

        E->Push(target);
        return 1;
    }

    /**
     * Returns the nearest [Creature] object in sight of the [WorldObject] or within the given range and/or with a specific entry ID
     *
     * @param float range = 533.33333 : optionally set range. Default range is grid size
     * @param uint32 entryId = 0 : optionally set entry ID of creature to find
     * @param uint32 hostile = 0 : 0 both, 1 hostile, 2 friendly
     * @param uint32 dead = 1 : 0 both, 1 alive, 2 dead
     *
     * @return [Creature] nearestCreature
     */
    int GetNearestCreature(Eluna* E, WorldObject* obj)
    {
        float range = E->CHECKVAL<float>(2, SIZE_OF_GRIDS);
        uint32 entry = E->CHECKVAL<uint32>(3, 0);
        uint32 hostile = E->CHECKVAL<uint32>(4, 0);
        uint32 dead = E->CHECKVAL<uint32>(5, 1);

        Creature* target = NULL;
        ElunaUtil::WorldObjectInRangeCheck checker(true, obj, range, TYPEMASK_UNIT, entry, hostile, dead);
        Trinity::CreatureLastSearcher<ElunaUtil::WorldObjectInRangeCheck> searcher(obj, target, checker);
        Cell::VisitAllObjects(obj, searcher, range);

        E->Push(target);
        return 1;
    }

    /**
     * Returns a table of [Player] objects in sight of the [WorldObject] or within the given range
     *
     * @param float range = 533.33333 : optionally set range. Default range is grid size
     * @param uint32 hostile = 0 : 0 both, 1 hostile, 2 friendly
     * @param uint32 dead = 1 : 0 both, 1 alive, 2 dead
     *
     * @return table playersInRange : table of [Player]s
     */
    int GetPlayersInRange(Eluna* E, WorldObject* obj)
    {
        float range = E->CHECKVAL<float>(2, SIZE_OF_GRIDS);
        uint32 hostile = E->CHECKVAL<uint32>(3, 0);
        uint32 dead = E->CHECKVAL<uint32>(4, 1);

        std::list<Player*> list;
        ElunaUtil::WorldObjectInRangeCheck checker(false, obj, range, TYPEMASK_PLAYER, 0, hostile, dead);
        Trinity::PlayerListSearcher<ElunaUtil::WorldObjectInRangeCheck> searcher(obj, list, checker);
        Cell::VisitAllObjects(obj, searcher, range);

        lua_createtable(E->L, list.size(), 0);
        int tbl = lua_gettop(E->L);
        uint32 i = 0;

        for (std::list<Player*>::const_iterator it = list.begin(); it != list.end(); ++it)
        {
            E->Push(*it);
            lua_rawseti(E->L, tbl, ++i);
        }

        lua_settop(E->L, tbl);
        return 1;
    }

    /**
     * Returns a table of [Creature] objects in sight of the [WorldObject] or within the given range and/or with a specific entry ID
     *
     * @param float range = 533.33333 : optionally set range. Default range is grid size
     * @param uint32 entryId = 0 : optionally set entry ID of creatures to find
     * @param uint32 hostile = 0 : 0 both, 1 hostile, 2 friendly
     * @param uint32 dead = 1 : 0 both, 1 alive, 2 dead
     *
     * @return table creaturesInRange : table of [Creature]s
     */
    int GetCreaturesInRange(Eluna* E, WorldObject* obj)
    {
        float range = E->CHECKVAL<float>(2, SIZE_OF_GRIDS);
        uint32 entry = E->CHECKVAL<uint32>(3, 0);
        uint32 hostile = E->CHECKVAL<uint32>(4, 0);
        uint32 dead = E->CHECKVAL<uint32>(5, 1);

        std::list<Creature*> list;
        ElunaUtil::WorldObjectInRangeCheck checker(false, obj, range, TYPEMASK_UNIT, entry, hostile, dead);
        Trinity::CreatureListSearcher<ElunaUtil::WorldObjectInRangeCheck> searcher(obj, list, checker);
        Cell::VisitAllObjects(obj, searcher, range);

        lua_createtable(E->L, list.size(), 0);
        int tbl = lua_gettop(E->L);
        uint32 i = 0;

        for (std::list<Creature*>::const_iterator it = list.begin(); it != list.end(); ++it)
        {
            E->Push(*it);
            lua_rawseti(E->L, tbl, ++i);
        }

        lua_settop(E->L, tbl);
        return 1;
    }

    /**
     * Returns a table of [GameObject] objects in sight of the [WorldObject] or within the given range and/or with a specific entry ID
     *
     * @param float range = 533.33333 : optionally set range. Default range is grid size
     * @param uint32 entryId = 0 : optionally set entry ID of game objects to find
     * @param uint32 hostile = 0 : 0 both, 1 hostile, 2 friendly
     *
     * @return table gameObjectsInRange : table of [GameObject]s
     */
    int GetGameObjectsInRange(Eluna* E, WorldObject* obj)
    {
        float range = E->CHECKVAL<float>(2, SIZE_OF_GRIDS);
        uint32 entry = E->CHECKVAL<uint32>(3, 0);
        uint32 hostile = E->CHECKVAL<uint32>(4, 0);

        std::list<GameObject*> list;
        ElunaUtil::WorldObjectInRangeCheck checker(false, obj, range, TYPEMASK_GAMEOBJECT, entry, hostile);
        Trinity::GameObjectListSearcher<ElunaUtil::WorldObjectInRangeCheck> searcher(obj, list, checker);
        Cell::VisitAllObjects(obj, searcher, range);

        lua_createtable(E->L, list.size(), 0);
        int tbl = lua_gettop(E->L);
        uint32 i = 0;

        for (std::list<GameObject*>::const_iterator it = list.begin(); it != list.end(); ++it)
        {
            E->Push(*it);
            lua_rawseti(E->L, tbl, ++i);
        }

        lua_settop(E->L, tbl);
        return 1;
    }

    /**
     * Returns nearest [WorldObject] in sight of the [WorldObject].
     * The distance, type, entry and hostility requirements the [WorldObject] must match can be passed.
     *
     * @param float range = 533.33333 : optionally set range. Default range is grid size
     * @param [TypeMask] type = 0 : the [TypeMask] that the [WorldObject] must be. This can contain multiple types. 0 will be ingored
     * @param uint32 entry = 0 : the entry of the [WorldObject], 0 will be ingored
     * @param uint32 hostile = 0 : specifies whether the [WorldObject] needs to be 1 hostile, 2 friendly or 0 either
     * @param uint32 dead = 1 : 0 both, 1 alive, 2 dead
     *
     * @return [WorldObject] worldObject
     */
    int GetNearObject(Eluna* E, WorldObject* obj)
    {
        float range = E->CHECKVAL<float>(2, SIZE_OF_GRIDS);
        uint16 type = E->CHECKVAL<uint16>(3, 0); // TypeMask
        uint32 entry = E->CHECKVAL<uint32>(4, 0);
        uint32 hostile = E->CHECKVAL<uint32>(5, 0); // 0 none, 1 hostile, 2 friendly
        uint32 dead = E->CHECKVAL<uint32>(6, 1); // 0 both, 1 alive, 2 dead

        float x, y, z;
        obj->GetPosition(x, y, z);
        ElunaUtil::WorldObjectInRangeCheck checker(true, obj, range, type, entry, hostile, dead);

        WorldObject* target = NULL;
        Trinity::WorldObjectLastSearcher<ElunaUtil::WorldObjectInRangeCheck> searcher(obj, target, checker);
        Cell::VisitAllObjects(obj, searcher, range);

        E->Push(target);
        return 1;
    }

    /**
     * Returns a table of [WorldObject]s in sight of the [WorldObject].
     * The distance, type, entry and hostility requirements the [WorldObject] must match can be passed.
     *
     * @param float range = 533.33333 : optionally set range. Default range is grid size
     * @param [TypeMask] type = 0 : the [TypeMask] that the [WorldObject] must be. This can contain multiple types. 0 will be ingored
     * @param uint32 entry = 0 : the entry of the [WorldObject], 0 will be ingored
     * @param uint32 hostile = 0 : specifies whether the [WorldObject] needs to be 1 hostile, 2 friendly or 0 either
     * @param uint32 dead = 1 : 0 both, 1 alive, 2 dead
     *
     * @return table worldObjectList : table of [WorldObject]s
     */
    int GetNearObjects(Eluna* E, WorldObject* obj)
    {
        float range = E->CHECKVAL<float>(2, SIZE_OF_GRIDS);
        uint16 type = E->CHECKVAL<uint16>(3, 0); // TypeMask
        uint32 entry = E->CHECKVAL<uint32>(4, 0);
        uint32 hostile = E->CHECKVAL<uint32>(5, 0); // 0 none, 1 hostile, 2 friendly
        uint32 dead = E->CHECKVAL<uint32>(6, 1); // 0 both, 1 alive, 2 dead

        float x, y, z;
        obj->GetPosition(x, y, z);
        ElunaUtil::WorldObjectInRangeCheck checker(false, obj, range, type, entry, hostile, dead);

        std::list<WorldObject*> list;
        Trinity::WorldObjectListSearcher<ElunaUtil::WorldObjectInRangeCheck> searcher(obj, list, checker);
        Cell::VisitAllObjects(obj, searcher, range);

        lua_createtable(E->L, list.size(), 0);
        int tbl = lua_gettop(E->L);
        uint32 i = 0;

        for (std::list<WorldObject*>::const_iterator it = list.begin(); it != list.end(); ++it)
        {
            E->Push(*it);
            lua_rawseti(E->L, tbl, ++i);
        }

        lua_settop(E->L, tbl);
        return 1;
    }

    /**
     * Returns the distance from this [WorldObject] to another [WorldObject], or from this [WorldObject] to a point in 3d space.
     *
     * The function takes into account the given object sizes. See also [WorldObject:GetExactDistance], [WorldObject:GetDistance2d]
     *
     * @proto dist = (obj)
     * @proto dist = (x, y, z)
     *
     * @param [WorldObject] obj
     * @param float x : the X-coordinate of the point
     * @param float y : the Y-coordinate of the point
     * @param float z : the Z-coordinate of the point
     *
     * @return float dist : the distance in yards
     */
    int GetDistance(Eluna* E, WorldObject* obj)
    {
        WorldObject* target = E->CHECKOBJ<WorldObject>(2, false);
        if (target)
            E->Push(obj->GetDistance(target));
        else
        {
            float X = E->CHECKVAL<float>(2);
            float Y = E->CHECKVAL<float>(3);
            float Z = E->CHECKVAL<float>(4);
            E->Push(obj->GetDistance(X, Y, Z));
        }
        return 1;
    }

    /**
     * Returns the distance from this [WorldObject] to another [WorldObject], or from this [WorldObject] to a point in 3d space.
     *
     * The function does not take into account the given object sizes, which means only the object coordinates are compared. See also [WorldObject:GetDistance], [WorldObject:GetDistance2d]
     *
     * @proto dist = (obj)
     * @proto dist = (x, y, z)
     *
     * @param [WorldObject] obj
     * @param float x : the X-coordinate of the point
     * @param float y : the Y-coordinate of the point
     * @param float z : the Z-coordinate of the point
     *
     * @return float dist : the distance in yards
     */
    int GetExactDistance(Eluna* E, WorldObject* obj)
    {
        float x, y, z;
        obj->GetPosition(x, y, z);
        WorldObject* target = E->CHECKOBJ<WorldObject>(2, false);
        if (target)
        {
            float x2, y2, z2;
            target->GetPosition(x2, y2, z2);
            x -= x2;
            y -= y2;
            z -= z2;
        }
        else
        {
            x -= E->CHECKVAL<float>(2);
            y -= E->CHECKVAL<float>(3);
            z -= E->CHECKVAL<float>(4);
        }

        E->Push(std::sqrt(x*x + y*y + z*z));
        return 1;
    }

    /**
     * Returns the distance from this [WorldObject] to another [WorldObject], or from this [WorldObject] to a point in 2d space.
     *
     * The function takes into account the given object sizes. See also [WorldObject:GetDistance], [WorldObject:GetExactDistance2d]
     *
     * @proto dist = (obj)
     * @proto dist = (x, y)
     *
     * @param [WorldObject] obj
     * @param float x : the X-coordinate of the point
     * @param float y : the Y-coordinate of the point
     *
     * @return float dist : the distance in yards
     */
    int GetDistance2d(Eluna* E, WorldObject* obj)
    {
        WorldObject* target = E->CHECKOBJ<WorldObject>(2, false);
        if (target)
            E->Push(obj->GetDistance2d(target));
        else
        {
            float X = E->CHECKVAL<float>(2);
            float Y = E->CHECKVAL<float>(3);
            E->Push(obj->GetDistance2d(X, Y));
        }
        return 1;
    }

    /**
     * Returns the distance from this [WorldObject] to another [WorldObject], or from this [WorldObject] to a point in 2d space.
     *
     * The function does not take into account the given object sizes, which means only the object coordinates are compared. See also [WorldObject:GetDistance], [WorldObject:GetDistance2d]
     *
     * @proto dist = (obj)
     * @proto dist = (x, y)
     *
     * @param [WorldObject] obj
     * @param float x : the X-coordinate of the point
     * @param float y : the Y-coordinate of the point
     *
     * @return float dist : the distance in yards
     */
    int GetExactDistance2d(Eluna* E, WorldObject* obj)
    {
        float x, y, z;
        obj->GetPosition(x, y, z);
        WorldObject* target = E->CHECKOBJ<WorldObject>(2, false);
        if (target)
        {
            float x2, y2, z2;
            target->GetPosition(x2, y2, z2);
            x -= x2;
            y -= y2;
        }
        else
        {
            x -= E->CHECKVAL<float>(2);
            y -= E->CHECKVAL<float>(3);
        }

        E->Push(std::sqrt(x*x + y*y));
        return 1;
    }

    /**
     * Returns the x, y and z of a point dist away from the [WorldObject].
     *
     * @param float distance : specifies the distance of the point from the [WorldObject] in yards
     * @param float angle : specifies the angle of the point relative to the orientation / facing of the [WorldObject] in radians
     *
     * @return float x
     * @return float y
     * @return float z
     */
    int GetRelativePoint(Eluna* E, WorldObject* obj)
    {
        float dist = E->CHECKVAL<float>(2);
        float rad = E->CHECKVAL<float>(3);

        float x, y, z;
        obj->GetClosePoint(x, y, z, 0.0f, dist, rad);

        E->Push(x);
        E->Push(y);
        E->Push(z);
        return 3;
    }

    /**
     * Returns the angle between this [WorldObject] and another [WorldObject] or a point.
     *
     * The angle is the angle between two points and orientation will be ignored.
     *
     * @proto dist = (obj)
     * @proto dist = (x, y)
     *
     * @param [WorldObject] object
     * @param float x
     * @param float y
     *
     * @return float angle : angle in radians in range 0..2*pi
     */
    int GetAngle(Eluna* E, WorldObject* obj)
    {
        WorldObject* target = E->CHECKOBJ<WorldObject>(2, false);

        if (target)
            E->Push(obj->GetAbsoluteAngle(target));
        else
        {
            float x = E->CHECKVAL<float>(2);
            float y = E->CHECKVAL<float>(3);
            E->Push(obj->GetAbsoluteAngle(x, y));
        }

        return 1;
    }

    /**
     * Sends a [WorldPacket] to [Player]s in sight of the [WorldObject].
     *
     * @param [WorldPacket] packet
     */
    int SendPacket(Eluna* E, WorldObject* obj)
    {
        WorldPacket* data = E->CHECKOBJ<WorldPacket>(2);

        obj->SendMessageToSet(data, true);
        return 0;
    }

    /**
     * Spawns a [GameObject] at specified location.
     *
     * @param uint32 entry : [GameObject] entry ID
     * @param float x
     * @param float y
     * @param float z
     * @param float o
     * @param uint32 respawnDelay = 30 : respawn time in seconds
     * @return [GameObject] gameObject
     */
    int SummonGameObject(Eluna* E, WorldObject* obj)
    {
        uint32 entry = E->CHECKVAL<uint32>(2);
        float x = E->CHECKVAL<float>(3);
        float y = E->CHECKVAL<float>(4);
        float z = E->CHECKVAL<float>(5);
        float o = E->CHECKVAL<float>(6);
        uint32 respawnDelay = E->CHECKVAL<uint32>(7, 30);

        QuaternionData rot = QuaternionData::fromEulerAnglesZYX(o, 0.f, 0.f);

        E->Push(obj->SummonGameObject(entry, Position(x, y, z, o), rot, Seconds(respawnDelay)));
        return 1;
    }

    /**
     * Spawns the creature at specified location.
     *
     * @table
     * @columns [TempSummonType, ID, Comment]
     * @values [TEMPSUMMON_TIMED_OR_DEAD_DESPAWN, 1, "despawns after a specified time OR when the creature disappears"]
     * @values [TEMPSUMMON_TIMED_OR_CORPSE_DESPAWN, 2, "despawns after a specified time OR when the creature dies"]
     * @values [TEMPSUMMON_TIMED_DESPAWN, 3, "despawns after a specified time"]
     * @values [TEMPSUMMON_TIMED_DESPAWN_OUT_OF_COMBAT, 4, "despawns after a specified time after the creature is out of combat"]
     * @values [TEMPSUMMON_CORPSE_DESPAWN, 5, "despawns instantly after death"]
     * @values [TEMPSUMMON_CORPSE_TIMED_DESPAWN, 6, "despawns after a specified time after death"]
     * @values [TEMPSUMMON_DEAD_DESPAWN, 7, "despawns when the creature disappears"]
     * @values [TEMPSUMMON_MANUAL_DESPAWN, 8, "despawns when UnSummon() is called"]
     * @values [TEMPSUMMON_TIMED_OOC_OR_CORPSE_DESPAWN, 9, "despawns after a specified time (OOC) OR when the creature dies"]
     * @values [TEMPSUMMON_TIMED_OOC_OR_DEAD_DESPAWN, 10, "despawns after a specified time (OOC) OR when the creature disappears"]
     *
     * @param uint32 entry : [Creature]'s entry ID
     * @param float x
     * @param float y
     * @param float z
     * @param float o
     * @param [TempSummonType] spawnType = MANUAL_DESPAWN : defines how and when the creature despawns
     * @param uint32 despawnTimer = 0 : despawn time in milliseconds
     * @return [Creature] spawnedCreature
     */
    int SpawnCreature(Eluna* E, WorldObject* obj)
    {
        uint32 entry = E->CHECKVAL<uint32>(2);
        float x = E->CHECKVAL<float>(3);
        float y = E->CHECKVAL<float>(4);
        float z = E->CHECKVAL<float>(5);
        float o = E->CHECKVAL<float>(6);
        uint32 spawnType = E->CHECKVAL<uint32>(7, 8);
        uint32 despawnTimer = E->CHECKVAL<uint32>(8, 0);

        TempSummonType type;
        switch (spawnType)
        {
            case 1:
                type = TEMPSUMMON_TIMED_OR_DEAD_DESPAWN;
                break;
            case 2:
                type = TEMPSUMMON_TIMED_OR_CORPSE_DESPAWN;
                break;
            case 3:
                type = TEMPSUMMON_TIMED_DESPAWN;
                break;
            case 4:
                type = TEMPSUMMON_TIMED_DESPAWN_OUT_OF_COMBAT;
                break;
            case 5:
                type = TEMPSUMMON_CORPSE_DESPAWN;
                break;
            case 6:
                type = TEMPSUMMON_CORPSE_TIMED_DESPAWN;
                break;
            case 7:
                type = TEMPSUMMON_DEAD_DESPAWN;
                break;
            case 8:
                type = TEMPSUMMON_MANUAL_DESPAWN;
                break;
            default:
                return luaL_argerror(E->L, 7, "valid SpawnType expected");
        }

        E->Push(obj->SummonCreature(entry, x, y, z, o, type, Milliseconds(despawnTimer)));
        return 1;
    }

    /**
     * Registers a timed event to the [WorldObject]
     * When the passed function is called, the parameters `(eventId, delay, repeats, worldobject)` are passed to it.
     * Repeats will decrease on each call if the event does not repeat indefinitely
     *
     * Note that for [Creature] and [GameObject] the timed event timer ticks only if the creature is in sight of someone
     * For all [WorldObject]s the timed events are removed when the object is destoryed. This means that for example a [Player]'s events are removed on logout.
     *
     *     local function Timed(eventid, delay, repeats, worldobject)
     *         print(worldobject:GetName())
     *     end
     *     worldobject:RegisterEvent(Timed, 1000, 5) -- do it after 1 second 5 times
     *     worldobject:RegisterEvent(Timed, {1000, 10000}, 0) -- do it after 1 to 10 seconds forever
     *
<<<<<<< HEAD
     * In multistate, this method is only available in the MAP states
     *
=======
>>>>>>> ca0898e6
     * @proto eventId = (function, delay)
     * @proto eventId = (function, delaytable)
     * @proto eventId = (function, delay, repeats)
     * @proto eventId = (function, delaytable, repeats)
     *
     * @param function function : function to trigger when the time has passed
     * @param uint32 delay : set time in milliseconds for the event to trigger
     * @param table delaytable : a table `{min, max}` containing the minimum and maximum delay time
     * @param uint32 repeats = 1 : how many times for the event to repeat, 0 is infinite
     * @return int eventId : unique ID for the timed event used to cancel it or nil
     */
    int RegisterEvent(Eluna* E, WorldObject* obj)
    {
        luaL_checktype(E->L, 2, LUA_TFUNCTION);
        uint32 min, max;
        if (lua_istable(E->L, 3))
        {
            E->Push(1);
            lua_gettable(E->L, 3);
            min = E->CHECKVAL<uint32>(-1);
            E->Push(2);
            lua_gettable(E->L, 3);
            max = E->CHECKVAL<uint32>(-1);
            lua_pop(E->L, 2);
        }
        else
            min = max = E->CHECKVAL<uint32>(3);
        uint32 repeats = E->CHECKVAL<uint32>(4, 1);

        if (min > max)
            return luaL_argerror(E->L, 3, "min is bigger than max delay");

        lua_pushvalue(E->L, 2);
        int functionRef = luaL_ref(E->L, LUA_REGISTRYINDEX);
        if (functionRef != LUA_REFNIL && functionRef != LUA_NOREF)
        {
            obj->GetElunaEvents(E->GetBoundMapId())->AddEvent(functionRef, min, max, repeats);
            E->Push(functionRef);
        }
        return 1;
    }

    /**
     * Removes the timed event from a [WorldObject] by the specified event ID
     *
     * @param int eventId : event Id to remove
     */
    int RemoveEventById(Eluna* E, WorldObject* obj)
    {
        int eventId = E->CHECKVAL<int>(2);
        obj->GetElunaEvents(E->GetBoundMapId())->SetState(eventId, LUAEVENT_STATE_ABORT);
        return 0;
    }

    /**
     * Removes all timed events from a [WorldObject]
     */
    int RemoveEvents(Eluna* E, WorldObject* obj)
    {
        obj->GetElunaEvents(E->GetBoundMapId())->SetStates(LUAEVENT_STATE_ABORT);
        return 0;
    }

    /**
     * Returns true if the given [WorldObject] or coordinates are in the [WorldObject]'s line of sight
     *
     * @proto isInLoS = (worldobject)
     * @proto isInLoS = (x, y, z)
     *
     * @param [WorldObject] worldobject
     * @param float x
     * @param float y
     * @param float z
     * @return bool isInLoS
     */
    int IsWithinLoS(Eluna* E, WorldObject* obj)
    {
        WorldObject* target = E->CHECKOBJ<WorldObject>(2, false);

        if (target)
            E->Push(obj->IsWithinLOSInMap(target));
        else
        {
            float x = E->CHECKVAL<float>(2);
            float y = E->CHECKVAL<float>(3);
            float z = E->CHECKVAL<float>(4);
            E->Push(obj->IsWithinLOS(x, y, z));
        }

        return 1;
    }

    /**
     * Returns true if the [WorldObject]s are on the same map
     *
     * @param [WorldObject] worldobject
     * @return bool isInMap
     */
    int IsInMap(Eluna* E, WorldObject* obj)
    {
        WorldObject* target = E->CHECKOBJ<WorldObject>(2, true);
        E->Push(obj->IsInMap(target));
        return 1;
    }

    /**
     * Returns true if the point is in the given distance of the [WorldObject]
     *
     * Notice that the distance is measured from the edge of the [WorldObject].
     *
     * @param float x
     * @param float y
     * @param float z
     * @param float distance
     * @return bool isInDistance
     */
    int IsWithinDist3d(Eluna* E, WorldObject* obj)
    {
        float x = E->CHECKVAL<float>(2);
        float y = E->CHECKVAL<float>(3);
        float z = E->CHECKVAL<float>(4);
        float dist = E->CHECKVAL<float>(5);
        E->Push(obj->IsWithinDist3d(x, y, z, dist));
        return 1;
    }

    /**
     * Returns true if the point is in the given distance of the [WorldObject]
     *
     * The distance is measured only in x,y coordinates.
     * Notice that the distance is measured from the edge of the [WorldObject].
     *
     * @param float x
     * @param float y
     * @param float distance
     * @return bool isInDistance
     */
    int IsWithinDist2d(Eluna* E, WorldObject* obj)
    {
        float x = E->CHECKVAL<float>(2);
        float y = E->CHECKVAL<float>(3);
        float dist = E->CHECKVAL<float>(4);
        E->Push(obj->IsWithinDist2d(x, y, dist));
        return 1;
    }

    /**
     * Returns true if the target is in the given distance of the [WorldObject]
     *
     * Notice that the distance is measured from the edge of the [WorldObject]s.
     *
     * @param [WorldObject] target
     * @param float distance
     * @param bool is3D = true : if false, only x,y coordinates used for checking
     * @return bool isInDistance
     */
    int IsWithinDist(Eluna* E, WorldObject* obj)
    {
        WorldObject* target = E->CHECKOBJ<WorldObject>(2, true);
        float distance = E->CHECKVAL<float>(3);
        bool is3D = E->CHECKVAL<bool>(4, true);
        E->Push(obj->IsWithinDist(target, distance, is3D));
        return 1;
    }

    /**
     * Returns true if the [WorldObject] is on the same map and within given distance
     *
     * Notice that the distance is measured from the edge of the [WorldObject]s.
     *
     * @param [WorldObject] target
     * @param float distance
     * @param bool is3D = true : if false, only x,y coordinates used for checking
     * @return bool isInDistance
     */
    int IsWithinDistInMap(Eluna* E, WorldObject* obj)
    {
        WorldObject* target = E->CHECKOBJ<WorldObject>(2);
        float distance = E->CHECKVAL<float>(3);
        bool is3D = E->CHECKVAL<bool>(4, true);

        E->Push(obj->IsWithinDistInMap(target, distance, is3D));
        return 1;
    }

    /**
     * Returns true if the target is within given range
     *
     * Notice that the distance is measured from the edge of the [WorldObject]s.
     *
     * @param [WorldObject] target
     * @param float minrange
     * @param float maxrange
     * @param bool is3D = true : if false, only x,y coordinates used for checking
     * @return bool isInDistance
     */
    int IsInRange(Eluna* E, WorldObject* obj)
    {
        WorldObject* target = E->CHECKOBJ<WorldObject>(2);
        float minrange = E->CHECKVAL<float>(3);
        float maxrange = E->CHECKVAL<float>(4);
        bool is3D = E->CHECKVAL<bool>(5, true);

        E->Push(obj->IsInRange(target, minrange, maxrange, is3D));
        return 1;
    }

    /**
     * Returns true if the point is within given range
     *
     * Notice that the distance is measured from the edge of the [WorldObject].
     *
     * @param float x
     * @param float y
     * @param float minrange
     * @param float maxrange
     * @return bool isInDistance
     */
    int IsInRange2d(Eluna* E, WorldObject* obj)
    {
        float x = E->CHECKVAL<float>(2);
        float y = E->CHECKVAL<float>(3);
        float minrange = E->CHECKVAL<float>(4);
        float maxrange = E->CHECKVAL<float>(5);

        E->Push(obj->IsInRange2d(x, y, minrange, maxrange));
        return 1;
    }

    /**
     * Returns true if the point is within given range
     *
     * Notice that the distance is measured from the edge of the [WorldObject].
     *
     * @param float x
     * @param float y
     * @param float z
     * @param float minrange
     * @param float maxrange
     * @return bool isInDistance
     */
    int IsInRange3d(Eluna* E, WorldObject* obj)
    {
        float x = E->CHECKVAL<float>(2);
        float y = E->CHECKVAL<float>(3);
        float z = E->CHECKVAL<float>(4);
        float minrange = E->CHECKVAL<float>(5);
        float maxrange = E->CHECKVAL<float>(6);

        E->Push(obj->IsInRange3d(x, y, z, minrange, maxrange));
        return 1;
    }

    /**
     * Returns true if the target is in the given arc in front of the [WorldObject]
     *
     * @param [WorldObject] target
     * @param float arc = pi
     * @return bool isInFront
     */
    int IsInFront(Eluna* E, WorldObject* obj)
    {
        WorldObject* target = E->CHECKOBJ<WorldObject>(2);
        float arc = E->CHECKVAL<float>(3, static_cast<float>(M_PI));

        E->Push(obj->isInFront(target, arc));
        return 1;
    }

    /**
     * Returns true if the target is in the given arc behind the [WorldObject]
     *
     * @param [WorldObject] target
     * @param float arc = pi
     * @return bool isInBack
     */
    int IsInBack(Eluna* E, WorldObject* obj)
    {
        WorldObject* target = E->CHECKOBJ<WorldObject>(2);
        float arc = E->CHECKVAL<float>(3, static_cast<float>(M_PI));

        E->Push(obj->isInBack(target, arc));
        return 1;
    }

    /**
     * The [WorldObject] plays music to a [Player]
     *
     * If no [Player] provided it will play the music to everyone near.
     * This method does not interrupt previously played music.
     *
     * See also [WorldObject:PlayDistanceSound], [WorldObject:PlayDirectSound]
     *
     * @param uint32 music : entry of a music
     * @param [Player] player = nil : [Player] to play the music to
     */
    int PlayMusic(Eluna* E, WorldObject* obj)
    {
        uint32 musicid = E->CHECKVAL<uint32>(2);
        Player* player = E->CHECKOBJ<Player>(3, false);

        if (!sSoundEntriesStore.LookupEntry(musicid))
            musicid = 0;

        WorldPackets::Misc::PlayMusic playMusic(musicid);
        const WorldPacket* data = playMusic.Write();

        if (player)
            player->SendDirectMessage(data);
        else
            obj->SendMessageToSet(data, true);

        return 0;
    }

    /**
     * The [WorldObject] plays a sound to a [Player]
     *
     * If no [Player] provided it will play the sound to everyone near.
     * This method will play sound and does not interrupt prvious sound.
     *
     * See also [WorldObject:PlayDistanceSound], [WorldObject:PlayMusic]
     *
     * @param uint32 sound : entry of a sound
     * @param [Player] player = nil : [Player] to play the sound to
     */
    int PlayDirectSound(Eluna* E, WorldObject* obj)
    {
        uint32 soundId = E->CHECKVAL<uint32>(2);
        Player* player = E->CHECKOBJ<Player>(3, false);
        if (!sSoundEntriesStore.LookupEntry(soundId))
            return 0;

        if (player)
            obj->PlayDirectSound(soundId, player);
        else
            obj->PlayDirectSound(soundId);

        return 0;
    }

    /**
     * The [WorldObject] plays a sound to a [Player]
     *
     * If no [Player] it will play the sound to everyone near.
     * Sound will fade the further you are from the [WorldObject].
     * This method interrupts previously playing sound.
     *
     * See also [WorldObject:PlayDirectSound], [WorldObject:PlayMusic]
     *
     * @param uint32 sound : entry of a sound
     * @param [Player] player = nil : [Player] to play the sound to
     */
    int PlayDistanceSound(Eluna* E, WorldObject* obj)
    {
        uint32 soundId = E->CHECKVAL<uint32>(2);
        Player* player = E->CHECKOBJ<Player>(3, false);
        if (!sSoundEntriesStore.LookupEntry(soundId))
            return 0;

        if (player)
            obj->PlayDistanceSound(soundId, player);
        else
            obj->PlayDistanceSound(soundId);

        return 0;
    }

    /**
     * Returns a runtime-persistent cache tied to the [WorldObject].
     * This data will remain for as long as the [WorldObject] exists, or until a server restart.
     *
     * A reload of the Lua state will NOT clear this cache.
     *
     * This cache can be added to and read from with the following sub-methods.
     * <pre>
     * -- Sets the key-value pair in the cache
     * WorldObject:Data():Set("key", val)
     *
     * -- Returns the value from the cache using the key
     * local val = WorldObject:Data():Get("key")
     *
     * -- Removes the key-value pair from the cache
     * WorldObject:Data():Set("key", nil)
     *
     * -- Returns all the key-value pairs as a Lua table indexed by the keys
     * local table = WorldObject:Data():AsTable()
     * </pre>
     */
    int Data(Eluna* E, WorldObject* obj)
    {
        return LuaVal::PushLuaVal(E->L, obj->lua_data);
    }

    ElunaRegister<WorldObject> WorldObjectMethods[] =
    {
        // Getters
        { "GetName", &LuaWorldObject::GetName },
        { "GetMap", &LuaWorldObject::GetMap },
        { "GetPhaseMask", &LuaWorldObject::GetPhaseMask },
        { "SetPhaseMask", &LuaWorldObject::SetPhaseMask },
        { "GetInstanceId", &LuaWorldObject::GetInstanceId },
        { "GetAreaId", &LuaWorldObject::GetAreaId },
        { "GetZoneId", &LuaWorldObject::GetZoneId },
        { "GetMapId", &LuaWorldObject::GetMapId },
        { "GetX", &LuaWorldObject::GetX },
        { "GetY", &LuaWorldObject::GetY },
        { "GetZ", &LuaWorldObject::GetZ },
        { "GetO", &LuaWorldObject::GetO },
        { "GetLocation", &LuaWorldObject::GetLocation },
        { "GetPlayersInRange", &LuaWorldObject::GetPlayersInRange },
        { "GetCreaturesInRange", &LuaWorldObject::GetCreaturesInRange },
        { "GetGameObjectsInRange", &LuaWorldObject::GetGameObjectsInRange },
        { "GetNearestPlayer", &LuaWorldObject::GetNearestPlayer },
        { "GetNearestGameObject", &LuaWorldObject::GetNearestGameObject },
        { "GetNearestCreature", &LuaWorldObject::GetNearestCreature },
        { "GetNearObject", &LuaWorldObject::GetNearObject },
        { "GetNearObjects", &LuaWorldObject::GetNearObjects },
        { "GetDistance", &LuaWorldObject::GetDistance },
        { "GetExactDistance", &LuaWorldObject::GetExactDistance },
        { "GetDistance2d", &LuaWorldObject::GetDistance2d },
        { "GetExactDistance2d", &LuaWorldObject::GetExactDistance2d },
        { "GetRelativePoint", &LuaWorldObject::GetRelativePoint },
        { "GetAngle", &LuaWorldObject::GetAngle },

        // Boolean
        { "IsWithinLoS", &LuaWorldObject::IsWithinLoS },
        { "IsInMap", &LuaWorldObject::IsInMap },
        { "IsWithinDist3d", &LuaWorldObject::IsWithinDist3d },
        { "IsWithinDist2d", &LuaWorldObject::IsWithinDist2d },
        { "IsWithinDist", &LuaWorldObject::IsWithinDist },
        { "IsWithinDistInMap", &LuaWorldObject::IsWithinDistInMap },
        { "IsInRange", &LuaWorldObject::IsInRange },
        { "IsInRange2d", &LuaWorldObject::IsInRange2d },
        { "IsInRange3d", &LuaWorldObject::IsInRange3d },
        { "IsInFront", &LuaWorldObject::IsInFront },
        { "IsInBack", &LuaWorldObject::IsInBack },

        // Other
        { "SummonGameObject", &LuaWorldObject::SummonGameObject },
        { "SpawnCreature", &LuaWorldObject::SpawnCreature },
        { "SendPacket", &LuaWorldObject::SendPacket },
        { "RegisterEvent", &LuaWorldObject::RegisterEvent },
        { "RemoveEventById", &LuaWorldObject::RemoveEventById },
        { "RemoveEvents", &LuaWorldObject::RemoveEvents },
        { "PlayMusic", &LuaWorldObject::PlayMusic },
        { "PlayDirectSound", &LuaWorldObject::PlayDirectSound },
        { "PlayDistanceSound", &LuaWorldObject::PlayDistanceSound },
        { "Data", &LuaWorldObject::Data }
    };
};
#endif<|MERGE_RESOLUTION|>--- conflicted
+++ resolved
@@ -729,11 +729,6 @@
      *     worldobject:RegisterEvent(Timed, 1000, 5) -- do it after 1 second 5 times
      *     worldobject:RegisterEvent(Timed, {1000, 10000}, 0) -- do it after 1 to 10 seconds forever
      *
-<<<<<<< HEAD
-     * In multistate, this method is only available in the MAP states
-     *
-=======
->>>>>>> ca0898e6
      * @proto eventId = (function, delay)
      * @proto eventId = (function, delaytable)
      * @proto eventId = (function, delay, repeats)

--- conflicted
+++ resolved
@@ -981,17 +981,6 @@
     /**
      * Sets the loot mode for the [Creature].
      *
-<<<<<<< HEAD
-     * <pre>
-     *   LOOT_MODE_DEFAULT          = 1,
-     *   LOOT_MODE_HARD_MODE_1      = 2,
-     *   LOOT_MODE_HARD_MODE_2      = 4,
-     *   LOOT_MODE_HARD_MODE_3      = 8,
-     *   LOOT_MODE_HARD_MODE_4      = 16,
-     *   LOOT_MODE_JUNK_FISH        = 32768
-     * </pre>
-     *
-=======
      * @table
      * @columns [Mode, ID]
      * @values [LOOT_MODE_DEFAULT, 1]
@@ -1001,7 +990,6 @@
      * @values [LOOT_MODE_HARD_MODE_4, 16]
      * @values [LOOT_MODE_JUNK_FISH, 32768]
      * 
->>>>>>> 12830157
      * @param uint16 lootMode
      */
     int SetLootMode(Eluna* E, Creature* creature)

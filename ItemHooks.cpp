--- conflicted
+++ resolved
@@ -120,10 +120,6 @@
     START_HOOK_WITH_RETVAL(ITEM_EVENT_ON_EXPIRE, pProto->BasicData->ID, false);
 #else
     START_HOOK_WITH_RETVAL(ITEM_EVENT_ON_EXPIRE, pProto->ItemId, false);
-<<<<<<< HEAD
-    HookPush(pPlayer);
-    HookPush(pProto->ItemId);
-=======
 #endif
     Push(pPlayer);
 #if defined TRINITY && CATA
@@ -131,7 +127,6 @@
 #else
     Push(pProto->ItemId);
 #endif
->>>>>>> 71b1feb0
     return CallAllFunctionsBool(ItemEventBindings, key);
 }
 
